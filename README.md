--- conflicted
+++ resolved
@@ -70,21 +70,13 @@
 Alternatively, you can install the package and its dependencies in a Python virtual environment.
 Both options are described in more detail in the [**Getting Started**](/docs/GETTING_STARTED.md) document.
 
-<<<<<<< HEAD
-_TL;DR: Install for JAX on GPU:_
-=======
-*TL;DR to install the Jax version for GPU and all workload dependencies run:*
->>>>>>> 06432687
+_TL;DR Install JAX version for GPU (with workload dependencies):_
 
 ```bash
 pip3 install -e '.[pytorch_cpu,jax_gpu,full]' --extra-index-url https://download.pytorch.org/whl/cpu
 ```
 
-<<<<<<< HEAD
-_TL;DR: Install for PyTorch on GPU:_
-=======
-*TL;DR to install the PyTorch version for GPU and all workload dependencies run:*
->>>>>>> 06432687
+_TL;DR Install PyTorch version for GPU (with workload dependencies):_
 
 ```bash
 pip3 install -e '.[jax_cpu,pytorch_gpu,full]'

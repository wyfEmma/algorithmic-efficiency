--- conflicted
+++ resolved
@@ -73,13 +73,9 @@
         model_state,
         spec.ForwardPassMode.TRAIN,
         rng,
-<<<<<<< HEAD
         dropout_prob=None,
         aux_dropout_prob=None,
-        update_batch_norm=True)
-=======
         update_batch_norm=False)
->>>>>>> 48db8edd
     loss = jnp.mean(workload.loss_fn(batch['targets'], logits))
     return loss, new_model_state
 

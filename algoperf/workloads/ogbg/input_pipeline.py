# Forked from Flax example which can be found here:
# https://github.com/google/flax/blob/main/examples/ogbg_molpcba/input_pipeline.py
# and from the init2winit fork here
# https://github.com/google/init2winit/blob/master/init2winit/dataset_lib/ogbg_molpcba.py
"""Exposes the ogbg-molpcba dataset in a convenient format."""

import jax
import jraph
import numpy as np
import tensorflow_datasets as tfds
import torch

AVG_NODES_PER_GRAPH = 26
AVG_EDGES_PER_GRAPH = 56

TFDS_SPLIT_NAME = {
  'train': 'train',
  'eval_train': 'train',
  'validation': 'validation',
  'test': 'test',
}


def _load_dataset(split, should_shuffle, data_rng, data_dir):
  """Loads a dataset split from TFDS."""
  if should_shuffle:
    file_data_rng, dataset_data_rng = jax.random.split(data_rng)
    file_data_rng = file_data_rng[0]
    dataset_data_rng = dataset_data_rng[0]
  else:
    file_data_rng = None
    dataset_data_rng = None

  read_config = tfds.ReadConfig(add_tfds_id=True, shuffle_seed=file_data_rng)
  dataset = tfds.load(
    'ogbg_molpcba:0.1.3',
    split=TFDS_SPLIT_NAME[split],
    shuffle_files=should_shuffle,
    read_config=read_config,
    data_dir=data_dir,
  )

  if should_shuffle:
    dataset = dataset.shuffle(seed=dataset_data_rng, buffer_size=2**15)
    dataset = dataset.repeat()

  # We do not need to worry about repeating the dataset for evaluations because
  # we call itertools.cycle on the eval iterator, which stored the iterator in
  # memory to be repeated through.
  return dataset


def _to_jraph(example):
  """Converts an example graph to jraph.GraphsTuple."""
  example = jax.tree.map(lambda x: x._numpy(), example)  # pylint: disable=protected-access
  edge_feat = example['edge_feat']
  node_feat = example['node_feat']
  edge_index = example['edge_index']
  labels = example['labels']
  num_nodes = example['num_nodes']

  senders = edge_index[:, 0]
  receivers = edge_index[:, 1]

  return jraph.GraphsTuple(
    n_node=num_nodes,
    n_edge=np.array([len(edge_index) * 2]),
    nodes=node_feat,
    edges=np.concatenate([edge_feat, edge_feat]),
    # Make the edges bidirectional
    senders=np.concatenate([senders, receivers]),
    receivers=np.concatenate([receivers, senders]),
    # Keep the labels with the graph for batching. They will be removed
    # in the processed batch.
    globals=np.expand_dims(labels, axis=0),
  )


def _get_weights_by_nan_and_padding(labels, padding_mask):
  """Handles NaNs and padding in labels.

  Sets all the weights from examples coming from padding to 0. Changes all NaNs
  in labels to 0s and sets the corresponding per-label weight to 0.

  Args:
    labels: Labels including labels from padded examples
    padding_mask: Binary array of which examples are padding
  Returns:
    tuple of (processed labels, corresponding weights)
  """
  nan_mask = np.isnan(labels)
  replaced_labels = np.copy(labels)
  np.place(replaced_labels, nan_mask, 0)

  weights = 1.0 - nan_mask
  # Weights for all labels of a padded element will be 0
  weights = weights * padding_mask[:, None]
  return replaced_labels, weights


def _get_batch_iterator(dataset_iter, global_batch_size, num_shards=None):
  """Turns a per-example iterator into a batched iterator.

  Constructs the batch from num_shards smaller batches, so that we can easily
  shard the batch to multiple devices during training. We use
  dynamic batching, so we specify some max number of graphs/nodes/edges, add
  as many graphs as we can, and then pad to the max values.

  Args:
    dataset_iter: The TFDS dataset iterator.
    global_batch_size: How many average-sized graphs go into the batch.
    num_shards: How many devices we should be able to shard the batch into.
  Yields:
    Batch in the init2winit format. Each field is a list of num_shards separate
    smaller batches.
  """
  if not num_shards:
    num_shards = max(torch.cuda.device_count(), jax.local_device_count())

  # We will construct num_shards smaller batches and then put them together.
  per_device_batch_size = global_batch_size // num_shards

  max_n_nodes = AVG_NODES_PER_GRAPH * per_device_batch_size
  max_n_edges = AVG_EDGES_PER_GRAPH * per_device_batch_size
  max_n_graphs = per_device_batch_size

  jraph_iter = map(_to_jraph, dataset_iter)
  batched_iter = jraph.dynamically_batch(
    jraph_iter, max_n_nodes + 1, max_n_edges, max_n_graphs + 1
  )

  count = 0
  graphs_shards = []
  labels_shards = []
  weights_shards = []

  for batched_graph in batched_iter:
    count += 1

    # Separate the labels from the graph
    labels = batched_graph.globals
    graph = batched_graph._replace(globals={})

    replaced_labels, weights = _get_weights_by_nan_and_padding(
      labels, jraph.get_graph_padding_mask(graph)
    )

    graphs_shards.append(graph)
    labels_shards.append(replaced_labels)
    weights_shards.append(weights)

    if count == num_shards:
      # jraph.batch has a memory leak and OOMs
      # It is possible with jraph.batch_np we may have transferred the leak
      # to the cpu.
      yield {
<<<<<<< HEAD
          'inputs': jraph.batch_np(graphs_shards),
          'targets': np.vstack(labels_shards),
          'weights': np.vstack(weights_shards)
=======
        'inputs': graphs_shards,
        'targets': labels_shards,
        'weights': weights_shards,
>>>>>>> 51eb65fe
      }

      count = 0
      graphs_shards = []
      labels_shards = []
      weights_shards = []


def get_dataset_iter(split, data_rng, data_dir, global_batch_size):
  shuffle = split in ['train', 'eval_train']
  ds = _load_dataset(
    split, should_shuffle=shuffle, data_rng=data_rng, data_dir=data_dir
  )
  return _get_batch_iterator(iter(ds), global_batch_size)<|MERGE_RESOLUTION|>--- conflicted
+++ resolved
@@ -154,15 +154,9 @@
       # It is possible with jraph.batch_np we may have transferred the leak
       # to the cpu.
       yield {
-<<<<<<< HEAD
           'inputs': jraph.batch_np(graphs_shards),
           'targets': np.vstack(labels_shards),
           'weights': np.vstack(weights_shards)
-=======
-        'inputs': graphs_shards,
-        'targets': labels_shards,
-        'weights': weights_shards,
->>>>>>> 51eb65fe
       }
 
       count = 0

"""CIFAR workload implemented in Jax."""

import functools
from typing import Any, Dict, Iterator, Optional, Tuple

<<<<<<< HEAD
from flax import linen as nn
from flax.core import pop
=======
>>>>>>> 51eb65fe
import jax
import jax.numpy as jnp
import optax
import tensorflow_datasets as tfds
from flax import jax_utils
from flax import linen as nn
from flax.core import pop
from jax import lax

<<<<<<< HEAD
from algoperf import param_utils
from algoperf import jax_sharding_utils
from algoperf import spec
=======
from algoperf import param_utils, spec
>>>>>>> 51eb65fe
from algoperf.workloads.cifar.cifar_jax import models
from algoperf.workloads.cifar.cifar_jax.input_pipeline import create_input_iter
from algoperf.workloads.cifar.workload import BaseCifarWorkload


class CifarWorkload(BaseCifarWorkload):
  def _build_cifar_dataset(
    self,
    data_rng: spec.RandomState,
    split: str,
    data_dir: str,
    batch_size: int,
    cache: Optional[bool] = None,
    repeat_final_dataset: Optional[bool] = None,
  ) -> Iterator[Dict[str, spec.Tensor]]:
    ds_builder = tfds.builder('cifar10:3.0.2', data_dir=data_dir)
    ds_builder.download_and_prepare()
    train = split == 'train'
    assert self.num_train_examples + self.num_validation_examples == 50000
    if split in ['train', 'eval_train']:
      split = f'train[:{self.num_train_examples}]'
    elif split == 'validation':
      split = f'train[{self.num_train_examples}:]'
    ds = create_input_iter(
      split,
      ds_builder,
      data_rng,
      batch_size,
      self.train_mean,
      self.train_stddev,
      self.crop_size,
      self.padding_size,
      train=train,
      cache=not train if cache is None else cache,
      repeat_final_dataset=repeat_final_dataset,
    )
    return ds

  def _build_input_queue(
    self,
    data_rng: spec.RandomState,
    split: str,
    data_dir: str,
    global_batch_size: int,
    cache: Optional[bool] = None,
    repeat_final_dataset: Optional[bool] = None,
    num_batches: Optional[int] = None,
  ) -> Iterator[Dict[str, spec.Tensor]]:
    del num_batches
    return self._build_cifar_dataset(
      data_rng, split, data_dir, global_batch_size, cache, repeat_final_dataset
    )

  def sync_batch_stats(
    self, model_state: spec.ModelAuxiliaryState
  ) -> spec.ModelAuxiliaryState:
    """Sync the batch statistics across replicas."""
    # An axis_name is passed to pmap which can then be used by pmean.
    # In this case each device has its own version of the batch statistics
    # and we average them.
    avg_fn = jax.pmap(lambda x: lax.pmean(x, 'x'), 'x')
    new_model_state = model_state.copy()
    new_model_state['batch_stats'] = avg_fn(model_state['batch_stats'])
    return new_model_state

  def init_model_fn(self, rng: spec.RandomState) -> spec.ModelInitState:
    """Dropout is unused."""
    model_cls = getattr(models, 'ResNet18')
    model = model_cls(num_classes=self._num_classes, dtype=jnp.float32)
    self._model = model
    input_shape = (1, 32, 32, 3)
    variables = jax.jit(model.init)(
      {'params': rng}, jnp.ones(input_shape, model.dtype)
    )
    model_state, params = pop(variables, 'params')
    self._param_shapes = param_utils.jax_param_shapes(params)
    self._param_types = param_utils.jax_param_types(self._param_shapes)
    model_state = jax_sharding_utils.replicate(params)
    params = jax_sharding_utils.replicate(params)
    return params, model_state

  def is_output_params(self, param_key: spec.ParameterKey) -> bool:
    return param_key == 'Dense_0'

  def model_fn(
    self,
    params: spec.ParameterContainer,
    augmented_and_preprocessed_input_batch: Dict[str, spec.Tensor],
    model_state: spec.ModelAuxiliaryState,
    mode: spec.ForwardPassMode,
    rng: spec.RandomState,
    update_batch_norm: bool,
    use_running_average_bn: Optional[bool] = None,
  ) -> Tuple[spec.Tensor, spec.ModelAuxiliaryState]:
    del mode
    del rng
    variables = {'params': params, **model_state}
    if update_batch_norm:
      logits, new_model_state = self._model.apply(
        variables,
        augmented_and_preprocessed_input_batch['inputs'],
        update_batch_norm=update_batch_norm,
        mutable=['batch_stats'],
        use_running_average_bn=use_running_average_bn,
      )
      return logits, new_model_state
    else:
      logits = self._model.apply(
        variables,
        augmented_and_preprocessed_input_batch['inputs'],
        update_batch_norm=update_batch_norm,
        mutable=False,
        use_running_average_bn=use_running_average_bn,
      )
      return logits, model_state

  # Does NOT apply regularization, which is left to the submitter to do in
  # `update_params`.
  def loss_fn(
    self,
    label_batch: spec.Tensor,  # Dense or one-hot labels.
    logits_batch: spec.Tensor,
    mask_batch: Optional[spec.Tensor] = None,
    label_smoothing: float = 0.0,
  ) -> Dict[str, spec.Tensor]:  # differentiable
    """Evaluate the (masked) loss function at (label_batch, logits_batch).

    Return {'summed': scalar summed loss, 'n_valid_examples': scalar number of
    valid examples in batch, 'per_example': 1-d array of per-example losses}
    (not synced across devices).
    """
    one_hot_targets = jax.nn.one_hot(label_batch, self._num_classes)
    smoothed_targets = optax.smooth_labels(one_hot_targets, label_smoothing)
    per_example_losses = -jnp.sum(
      smoothed_targets * nn.log_softmax(logits_batch), axis=-1
    )
    # `mask_batch` is assumed to be shape [batch].
    if mask_batch is not None:
      per_example_losses *= mask_batch
      n_valid_examples = mask_batch.sum()
    else:
      n_valid_examples = len(per_example_losses)
    summed_loss = per_example_losses.sum()
    return {
      'summed': summed_loss,
      'n_valid_examples': n_valid_examples,
      'per_example': per_example_losses,
    }

  def _compute_metrics(
    self, logits: spec.Tensor, labels: spec.Tensor, weights: spec.Tensor
  ) -> Dict[str, spec.Tensor]:
    summed_loss = self.loss_fn(labels, logits, weights)['summed']
    # Number of correct predictions.
    accuracy = jnp.sum((jnp.argmax(logits, -1) == labels) * weights)
    metrics = {
      'loss': summed_loss,
      'accuracy': accuracy,
    }
    return metrics

<<<<<<< HEAD
=======
  @functools.partial(
    jax.pmap,
    axis_name='batch',
    in_axes=(None, 0, 0, 0, None),
    static_broadcasted_argnums=(0,),
  )
>>>>>>> 51eb65fe
  def _eval_model(
    self,
    params: spec.ParameterContainer,
    batch: Dict[str, spec.Tensor],
    model_state: spec.ModelAuxiliaryState,
    rng: spec.RandomState,
  ) -> Dict[spec.Tensor, spec.ModelAuxiliaryState]:
    """Return the mean accuracy and loss as a dict."""
<<<<<<< HEAD

    @functools.partial(
        jax.jit,
        in_shardings=(
            jax_sharding_utils.get_replicate_sharding(),  # params
            jax_sharding_utils.get_batch_dim_sharding(),  # batch
            jax_sharding_utils.get_replicate_sharding(),  # model_state
            jax_sharding_utils.get_batch_dim_sharding(),  # rng
        ),
    )
    def _eval_model_jitted(
        params: spec.ParameterContainer,
        batch: Dict[str, spec.Tensor],
        model_state: spec.ModelAuxiliaryState,
        rng: spec.RandomState) -> Dict[spec.Tensor, spec.ModelAuxiliaryState]:
      """Return the mean accuracy and loss as a dict."""
      logits, _ = self.model_fn(
          params,
          batch,
          model_state,
          spec.ForwardPassMode.EVAL,
          rng,
          update_batch_norm=False)
      weights = batch.get('weights')
      if weights is None:
        weights = jnp.ones(len(logits))
      return self._compute_metrics(logits, batch['targets'], weights)

    metrics = _eval_model_jitted(params, batch, model_state, rng)
    return jax.tree.map(lambda x: x.item(), metrics)
=======
    logits, _ = self.model_fn(
      params,
      batch,
      model_state,
      spec.ForwardPassMode.EVAL,
      rng,
      update_batch_norm=False,
    )
    weights = batch.get('weights')
    if weights is None:
      weights = jnp.ones(len(logits))
    return self._compute_metrics(logits, batch['targets'], weights)
>>>>>>> 51eb65fe

  def _normalize_eval_metrics(
    self, num_examples: int, total_metrics: Dict[str, Any]
  ) -> Dict[str, float]:
    """Normalize eval metrics."""
    return jax.tree_map(lambda x: x / num_examples, total_metrics)<|MERGE_RESOLUTION|>--- conflicted
+++ resolved
@@ -3,11 +3,6 @@
 import functools
 from typing import Any, Dict, Iterator, Optional, Tuple
 
-<<<<<<< HEAD
-from flax import linen as nn
-from flax.core import pop
-=======
->>>>>>> 51eb65fe
 import jax
 import jax.numpy as jnp
 import optax
@@ -17,13 +12,8 @@
 from flax.core import pop
 from jax import lax
 
-<<<<<<< HEAD
-from algoperf import param_utils
-from algoperf import jax_sharding_utils
+from algoperf import jax_sharding_utils, param_utils, spec
 from algoperf import spec
-=======
-from algoperf import param_utils, spec
->>>>>>> 51eb65fe
 from algoperf.workloads.cifar.cifar_jax import models
 from algoperf.workloads.cifar.cifar_jax.input_pipeline import create_input_iter
 from algoperf.workloads.cifar.workload import BaseCifarWorkload
@@ -185,24 +175,13 @@
     }
     return metrics
 
-<<<<<<< HEAD
-=======
-  @functools.partial(
-    jax.pmap,
-    axis_name='batch',
-    in_axes=(None, 0, 0, 0, None),
-    static_broadcasted_argnums=(0,),
-  )
->>>>>>> 51eb65fe
   def _eval_model(
-    self,
-    params: spec.ParameterContainer,
-    batch: Dict[str, spec.Tensor],
-    model_state: spec.ModelAuxiliaryState,
-    rng: spec.RandomState,
-  ) -> Dict[spec.Tensor, spec.ModelAuxiliaryState]:
+      self,
+      params: spec.ParameterContainer,
+      batch: Dict[str, spec.Tensor],
+      model_state: spec.ModelAuxiliaryState,
+      rng: spec.RandomState) -> Dict[spec.Tensor, spec.ModelAuxiliaryState]:
     """Return the mean accuracy and loss as a dict."""
-<<<<<<< HEAD
 
     @functools.partial(
         jax.jit,
@@ -233,20 +212,6 @@
 
     metrics = _eval_model_jitted(params, batch, model_state, rng)
     return jax.tree.map(lambda x: x.item(), metrics)
-=======
-    logits, _ = self.model_fn(
-      params,
-      batch,
-      model_state,
-      spec.ForwardPassMode.EVAL,
-      rng,
-      update_batch_norm=False,
-    )
-    weights = batch.get('weights')
-    if weights is None:
-      weights = jnp.ones(len(logits))
-    return self._compute_metrics(logits, batch['targets'], weights)
->>>>>>> 51eb65fe
 
   def _normalize_eval_metrics(
     self, num_examples: int, total_metrics: Dict[str, Any]

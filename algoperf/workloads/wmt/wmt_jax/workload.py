"""WMT workload implemented in Jax."""

import functools
from dataclasses import replace
from typing import Any, Dict, Iterator, Optional, Tuple

import jax
import jax.numpy as jnp
import numpy as np
import optax
from absl import logging
from flax import jax_utils
from flax import linen as nn
from flax.training import common_utils

<<<<<<< HEAD
from algoperf import param_utils
from algoperf import jax_sharding_utils
from algoperf import spec
=======
from algoperf import param_utils, spec
>>>>>>> 51eb65fe
from algoperf.workloads.wmt import bleu
from algoperf.workloads.wmt.wmt_jax import decode, models
from algoperf.workloads.wmt.workload import BaseWmtWorkload


def _to_host(x: spec.Tensor) -> spec.Tensor:
  """Collect batches from all devices to host and flatten batch dimensions."""
  n_device, n_batch, *remaining_dims = x.shape
  return np.array(x).reshape((n_device * n_batch,) + tuple(remaining_dims))


class WmtWorkload(BaseWmtWorkload):
  """WMT Jax workload."""

  def compute_weighted_cross_entropy(
    self,
    logits: spec.Tensor,
    targets: spec.Tensor,
    weights: Optional[spec.Tensor] = None,
    label_smoothing: float = 0.1,
  ) -> Dict[str, spec.Tensor]:  # differentiable
    """Compute weighted cross entropy and entropy for log probs and targets.

    Args:
     logits: [batch, length, num_classes] float array.
     targets: categorical targets [batch, length] int array.
     weights: array of shape [batch, length].
     label_smoothing: label smoothing constant, used to determine the on and off
       values.

    Returns:
      {'summed': scalar summed loss, 'n_valid_examples': scalar number of
      valid examples in batch, 'per_example': 1-d array of per-example losses}
    """
    if logits.ndim != targets.ndim + 1:
      raise ValueError(
        f'Incorrect shapes. Got shape {logits.shape} logits and '
        f'{targets.shape} targets.'
      )
    smoothed_targets = optax.smooth_labels(
      common_utils.onehot(targets, self._vocab_size), label_smoothing
    )

    per_example_losses = -jnp.sum(
      smoothed_targets * nn.log_softmax(logits), axis=-1
    )
    if weights is None:
      weights = jnp.ones_like(targets)
    per_example_losses = jnp.where(weights, per_example_losses, 0.0)
    summed_loss = per_example_losses.sum()
    n_valid_examples = weights.sum()
    return {
      'summed': summed_loss,
      'n_valid_examples': n_valid_examples,
      'per_example': per_example_losses,
    }

  @functools.partial(
<<<<<<< HEAD
      jax.jit,
      in_shardings=(
          jax_sharding_utils.get_replicate_sharding(),  # params
          jax_sharding_utils.get_batch_dim_sharding(),  # batch
      ),
      static_argnums=(0,),  # self
  )
  def eval_step(self,
                params: spec.ParameterContainer,
                batch: Dict[str, spec.Tensor]) -> Dict[str, spec.Tensor]:
=======
    jax.pmap, axis_name='batch', static_broadcasted_argnums=(0,)
  )
  def eval_step_pmapped(
    self, params: spec.ParameterContainer, batch: Dict[str, spec.Tensor]
  ) -> Dict[str, spec.Tensor]:
>>>>>>> 51eb65fe
    """Calculate evaluation metrics on a batch."""
    inputs = batch['inputs']
    targets = batch['targets']
    weights = batch['weights']
    logits = self._eval_model.apply({'params': params}, inputs, targets)
    summed_loss = self.compute_weighted_cross_entropy(
      logits, targets, weights, 0.0
    )['summed']
    acc_sum, weight_sum = self.compute_weighted_accuracy(
      logits, targets, weights
    )
    return {
      'loss': summed_loss,
      'accuracy': acc_sum,
      'denominator': weight_sum,
    }

<<<<<<< HEAD
  @functools.partial(
      jax.jit,
      in_shardings=(
          jax_sharding_utils.get_batch_dim_sharding(),  # inputs
      ),
      static_argnums=(
          0,
          2,
      ))
  def initialize_cache(self,
                       inputs: spec.Tensor,
                       max_decode_len: int = 256) -> Dict[str, spec.Tensor]:
    """Initialize a cache for a given input shape and max decode length."""
    config = models.TransformerConfig(deterministic=True, decode=True)
    target_shape = (inputs.shape[0], max_decode_len) + inputs.shape[2:]
    dummy_inputs = jax_sharding_utils.shard_along_batch_dim(
        jnp.ones(inputs.shape, jnp.float32))
    dummy_targets = jax_sharding_utils.shard_along_batch_dim(
        jnp.ones(target_shape, jnp.float32))
    initial_variables = models.Transformer(config).init(
        jax.random.PRNGKey(0), dummy_inputs, dummy_targets)
    return initial_variables['cache']

  def predict_step(self,
                   inputs: spec.Tensor,
                   params: spec.ParameterContainer,
                   cache: Dict[str, spec.Tensor],
                   eos_id: int,
                   max_decode_len: int,
                   beam_size: int = 4) -> spec.Tensor:
=======
  def eval_step(
    self, params: spec.ParameterContainer, batch: Dict[str, spec.Tensor]
  ) -> Dict[str, spec.Tensor]:
    replicated_eval_metrics = self.eval_step_pmapped(params, batch)
    return jax.tree.map(lambda x: jnp.sum(x, axis=0), replicated_eval_metrics)

  @functools.partial(
    jax.pmap, axis_name='batch', static_broadcasted_argnums=(0,)
  )
  def initialize_cache(
    self, inputs: spec.Tensor, max_decode_len: int = 256
  ) -> Dict[str, spec.Tensor]:
    """Initialize a cache for a given input shape and max decode length."""
    config = models.TransformerConfig(deterministic=True, decode=True)
    target_shape = (inputs.shape[0], max_decode_len) + inputs.shape[2:]
    initial_variables = models.Transformer(config).init(
      jax.random.PRNGKey(0),
      jnp.ones(inputs.shape, jnp.float32),
      jnp.ones(target_shape, jnp.float32),
    )
    return initial_variables['cache']

  # eos_id, max_decode_len are constant.
  @functools.partial(
    jax.pmap, axis_name='batch', static_broadcasted_argnums=(0, 4, 5)
  )
  def predict_step(
    self,
    inputs: spec.Tensor,
    params: spec.ParameterContainer,
    cache: Dict[str, spec.Tensor],
    eos_id: int,
    max_decode_len: int,
    beam_size: int = 4,
  ) -> spec.Tensor:
>>>>>>> 51eb65fe
    """Predict translation with fast decoding beam search on a batch."""
    config = replace(self._eval_model.config, decode=True)
    # Prepare transformer fast-decoder call for beam search: for beam search, we
    # need to set up our decoder model to handle a batch size equal to
    # batch_size * beam_size, where each batch item's data is expanded in-place
    # rather than tiled.
    # i.e. if we denote each batch element subtensor as el[n]:
    # [el0, el1, el2] --> beamsize=2 --> [el0,el0,el1,el1,el2,el2]
    encoded_inputs = decode.flat_batch_beam_expand(
      models.Transformer(config).apply(
        {'params': params}, inputs, method=models.Transformer.encode
      ),
      beam_size,
    )
    raw_inputs = decode.flat_batch_beam_expand(inputs, beam_size)

    def tokens_ids_to_logits(
      flat_ids: spec.Tensor, flat_cache: Dict[str, spec.Tensor]
    ) -> Tuple[spec.Tensor, Dict[str, spec.Tensor]]:
      """Token slice to logits from decoder model."""
      # --> [batch * beam, 1, vocab]
      flat_logits, new_vars = models.Transformer(config).apply(
        {
          'params': params,
          'cache': flat_cache,
        },
        encoded_inputs,
        raw_inputs,  # only needed for input padding mask
        flat_ids,
        mutable=['cache'],
        method=models.Transformer.decode,
      )
      new_flat_cache = new_vars['cache']
      # Remove singleton sequence-length dimension:
      # [batch * beam, 1, vocab] --> [batch * beam, vocab]
      flat_logits = flat_logits.squeeze(axis=1)
      return flat_logits, new_flat_cache

    # Using the above-defined single-step decoder function, run a
    # beam search over possible sequences given input encoding.
    beam_seqs, _ = decode.beam_search(
      inputs,
      cache,
      tokens_ids_to_logits,
      beam_size=beam_size,
      alpha=0.6,
      eos_id=eos_id,
      max_decode_len=max_decode_len,
    )

    # Beam search returns [n_batch, n_beam, n_length + 1] with beam dimension
    # sorted in increasing order of log-probability.
    # Return the highest scoring beam sequence, drop first dummy 0 token.
    return beam_seqs[:, -1, 1:]

  def translate_and_calculate_bleu(
    self,
    params: spec.ParameterContainer,
    ds_iter: Iterator,
    num_batches: int,
    max_predict_length: int,
  ) -> spec.Tensor:
    """Translates the `predict_ds` and calculates the BLEU score."""
    logging.info('Translating evaluation dataset.')
    references, predictions = [], []
    jitted_predict_step = None
    for _ in range(num_batches):
      pred_batch = next(ds_iter)
      cache = self.initialize_cache(pred_batch['inputs'])
<<<<<<< HEAD
      if jitted_predict_step is None:
        jitted_predict_step = jax.jit(
            self.predict_step,
            in_shardings=(
                jax_sharding_utils.get_batch_dim_sharding(),  # inputs
                jax_sharding_utils.get_replicate_sharding(),  # params
                jax_sharding_utils.get_replicate_sharding(),  # cache
            ),
            static_argnums=(
                3,  # eos_id
                4,  # max_decode_len,
                5,  # beam_size
            ))
      predicted = jitted_predict_step(pred_batch['inputs'],
                                      params,
                                      cache,
                                      decode.EOS_ID,
                                      max_predict_length)
      # predicted = _to_host(predicted)
      # targets = _to_host(pred_batch['targets'])
      targets = pred_batch['targets']
=======
      predicted = self.predict_step(
        pred_batch['inputs'], params, cache, decode.EOS_ID, max_predict_length
      )
      predicted = _to_host(predicted)
      targets = _to_host(pred_batch['targets'])
>>>>>>> 51eb65fe
      # Find actual batch size, ignoring the potential padding.
      weights = pred_batch.get('weights')
      if weights is not None:
        # weights = _to_host(weights)
        actual_batch_size = int(weights.sum(0)[0].item())
      else:
        actual_batch_size = len(predicted)
      # Iterate through non-padding examples of batch.
      for idx in range(actual_batch_size):
        references.append(self._decode_tokens(targets[idx]))
        predictions.append(self._decode_tokens(predicted[idx]))

    # Calculate BLEU score for translated eval corpus against reference.
    bleu_score = bleu.corpus_bleu(predictions, [references]).score
    return bleu_score

<<<<<<< HEAD
  def init_model_fn(
      self,
      rng: spec.RandomState,
      dropout_rate: Optional[float] = None,
      aux_dropout_rate: Optional[float] = None) -> spec.ModelInitState:
    """aux_dropout_rate is used as attention_dropout_rate."""

    init_fake_batch_size = 8
=======
  def init_model_fn(self, rng: spec.RandomState) -> spec.ModelInitState:
    init_fake_batch_size = 2
>>>>>>> 51eb65fe
    input_shape = (init_fake_batch_size, 256)
    target_shape = (init_fake_batch_size, 256)

    if self.activation == 'relu':
      activation = nn.relu
    elif self.activation == 'tanh':
      activation = jnp.tanh
    else:
      raise ValueError(f'Unknown activation function {self.activation}.')

    model_config = models.TransformerConfig(
      pre_ln=self.pre_ln,
      attention_temp=self.attention_temp,
      activation=activation,
      glu=self.glu,
    )
    self._train_model = models.Transformer(model_config)
    eval_config = replace(model_config, deterministic=True)
    self._eval_model = models.Transformer(eval_config)
<<<<<<< HEAD
    params_rng, dropout_rng = jax.random.split(rng)
    inputs = jnp.ones(input_shape, jnp.float32)
    targets = jnp.ones(target_shape, jnp.float32)
    sharded_inputs = jax_sharding_utils.shard_along_batch_dim(inputs)
    sharded_targets = jax_sharding_utils.shard_along_batch_dim(targets)

    initial_variables = jax.jit(
        self._eval_model.init)({'params': params_rng, 'dropout': dropout_rng},
                               sharded_inputs,
                               sharded_targets)
=======
    params_rng, _ = jax.random.split(rng)
    initial_variables = jax.jit(self._eval_model.init)(
      {'params': params_rng},
      jnp.ones(input_shape, jnp.float32),
      jnp.ones(target_shape, jnp.float32),
    )
>>>>>>> 51eb65fe

    initial_params = initial_variables['params']
    self._param_shapes = param_utils.jax_param_shapes(initial_params)
    self._param_types = param_utils.jax_param_types(self._param_shapes)
    params = jax_sharding_utils.shard_along_batch_dim(initial_params)
    return initial_params, None

  def is_output_params(self, param_key: spec.ParameterKey) -> bool:
    return param_key == 'shared_embedding'

  def model_fn(
    self,
    params: spec.ParameterContainer,
    augmented_and_preprocessed_input_batch: Dict[str, spec.Tensor],
    model_state: spec.ModelAuxiliaryState,
    mode: spec.ForwardPassMode,
    rng: spec.RandomState,
    update_batch_norm: bool,
    dropout_rate: [float] = models.DROPOUT_RATE,
  ) -> Tuple[spec.Tensor, spec.ModelAuxiliaryState]:
    del model_state
    del update_batch_norm

    inputs = augmented_and_preprocessed_input_batch.get('inputs', None)
    targets = augmented_and_preprocessed_input_batch.get('targets', None)
    inputs_positions = augmented_and_preprocessed_input_batch.get(
      'inputs_position', None
    )
    targets_positions = augmented_and_preprocessed_input_batch.get(
      'targets_position', None
    )
    inputs_segmentations = augmented_and_preprocessed_input_batch.get(
      'inputs_segmentation', None
    )
    targets_segmentations = augmented_and_preprocessed_input_batch.get(
      'targets_segmentation', None
    )

    if mode == spec.ForwardPassMode.TRAIN:
      model = self._train_model
    else:
      model = self._eval_model

    logits_batch = model.apply(
      {'params': params},
      inputs,
      targets,
      inputs_positions=inputs_positions,
      targets_positions=targets_positions,
      inputs_segmentation=inputs_segmentations,
      targets_segmentation=targets_segmentations,
      rngs={'dropout': rng},
      dropout_rate=dropout_rate,
    )
    return logits_batch, None

  def _normalize_eval_metrics(
    self, num_examples: int, total_metrics: Dict[str, Any]
  ) -> Dict[str, float]:
    """Normalize eval metrics."""
    del num_examples
    eval_denominator = total_metrics.pop('denominator')
    return jax.tree.map(lambda x: float(x / eval_denominator), total_metrics)


class WmtWorkloadPostLN(WmtWorkload):
  """WMT Jax workload with post instead of pre layer norm."""

  @property
  def validation_target_value(self) -> float:
    return 30.0779

  @property
  def test_target_value(self) -> float:
    return 29.8982

  @property
  def pre_ln(self) -> bool:
    return False


class WmtWorkloadAttentionTemp(WmtWorkload):
  """WMT Jax workload with attention temperature = 4.0."""

  @property
  def validation_target_value(self) -> float:
    return 29.3379

  @property
  def test_target_value(self) -> float:
    return 29.4143

  @property
  def attention_temp(self) -> float:
    return 4.0


class WmtWorkloadGLUTanH(WmtWorkload):
  """WMT Jax workload with GLU and TanH activations."""

  @property
  def validation_target_value(self) -> float:
    return 29.5779

  @property
  def test_target_value(self) -> float:
    return 29.0515

  @property
  def activation(self) -> str:
    return 'tanh'

  @property
  def glu(self) -> bool:
    return True<|MERGE_RESOLUTION|>--- conflicted
+++ resolved
@@ -13,13 +13,8 @@
 from flax import linen as nn
 from flax.training import common_utils
 
-<<<<<<< HEAD
-from algoperf import param_utils
-from algoperf import jax_sharding_utils
+from algoperf import jax_sharding_utils, param_utils
 from algoperf import spec
-=======
-from algoperf import param_utils, spec
->>>>>>> 51eb65fe
 from algoperf.workloads.wmt import bleu
 from algoperf.workloads.wmt.wmt_jax import decode, models
 from algoperf.workloads.wmt.workload import BaseWmtWorkload
@@ -78,7 +73,6 @@
     }
 
   @functools.partial(
-<<<<<<< HEAD
       jax.jit,
       in_shardings=(
           jax_sharding_utils.get_replicate_sharding(),  # params
@@ -89,13 +83,6 @@
   def eval_step(self,
                 params: spec.ParameterContainer,
                 batch: Dict[str, spec.Tensor]) -> Dict[str, spec.Tensor]:
-=======
-    jax.pmap, axis_name='batch', static_broadcasted_argnums=(0,)
-  )
-  def eval_step_pmapped(
-    self, params: spec.ParameterContainer, batch: Dict[str, spec.Tensor]
-  ) -> Dict[str, spec.Tensor]:
->>>>>>> 51eb65fe
     """Calculate evaluation metrics on a batch."""
     inputs = batch['inputs']
     targets = batch['targets']
@@ -113,7 +100,6 @@
       'denominator': weight_sum,
     }
 
-<<<<<<< HEAD
   @functools.partial(
       jax.jit,
       in_shardings=(
@@ -144,43 +130,6 @@
                    eos_id: int,
                    max_decode_len: int,
                    beam_size: int = 4) -> spec.Tensor:
-=======
-  def eval_step(
-    self, params: spec.ParameterContainer, batch: Dict[str, spec.Tensor]
-  ) -> Dict[str, spec.Tensor]:
-    replicated_eval_metrics = self.eval_step_pmapped(params, batch)
-    return jax.tree.map(lambda x: jnp.sum(x, axis=0), replicated_eval_metrics)
-
-  @functools.partial(
-    jax.pmap, axis_name='batch', static_broadcasted_argnums=(0,)
-  )
-  def initialize_cache(
-    self, inputs: spec.Tensor, max_decode_len: int = 256
-  ) -> Dict[str, spec.Tensor]:
-    """Initialize a cache for a given input shape and max decode length."""
-    config = models.TransformerConfig(deterministic=True, decode=True)
-    target_shape = (inputs.shape[0], max_decode_len) + inputs.shape[2:]
-    initial_variables = models.Transformer(config).init(
-      jax.random.PRNGKey(0),
-      jnp.ones(inputs.shape, jnp.float32),
-      jnp.ones(target_shape, jnp.float32),
-    )
-    return initial_variables['cache']
-
-  # eos_id, max_decode_len are constant.
-  @functools.partial(
-    jax.pmap, axis_name='batch', static_broadcasted_argnums=(0, 4, 5)
-  )
-  def predict_step(
-    self,
-    inputs: spec.Tensor,
-    params: spec.ParameterContainer,
-    cache: Dict[str, spec.Tensor],
-    eos_id: int,
-    max_decode_len: int,
-    beam_size: int = 4,
-  ) -> spec.Tensor:
->>>>>>> 51eb65fe
     """Predict translation with fast decoding beam search on a batch."""
     config = replace(self._eval_model.config, decode=True)
     # Prepare transformer fast-decoder call for beam search: for beam search, we
@@ -250,7 +199,6 @@
     for _ in range(num_batches):
       pred_batch = next(ds_iter)
       cache = self.initialize_cache(pred_batch['inputs'])
-<<<<<<< HEAD
       if jitted_predict_step is None:
         jitted_predict_step = jax.jit(
             self.predict_step,
@@ -272,13 +220,6 @@
       # predicted = _to_host(predicted)
       # targets = _to_host(pred_batch['targets'])
       targets = pred_batch['targets']
-=======
-      predicted = self.predict_step(
-        pred_batch['inputs'], params, cache, decode.EOS_ID, max_predict_length
-      )
-      predicted = _to_host(predicted)
-      targets = _to_host(pred_batch['targets'])
->>>>>>> 51eb65fe
       # Find actual batch size, ignoring the potential padding.
       weights = pred_batch.get('weights')
       if weights is not None:
@@ -295,7 +236,6 @@
     bleu_score = bleu.corpus_bleu(predictions, [references]).score
     return bleu_score
 
-<<<<<<< HEAD
   def init_model_fn(
       self,
       rng: spec.RandomState,
@@ -304,10 +244,6 @@
     """aux_dropout_rate is used as attention_dropout_rate."""
 
     init_fake_batch_size = 8
-=======
-  def init_model_fn(self, rng: spec.RandomState) -> spec.ModelInitState:
-    init_fake_batch_size = 2
->>>>>>> 51eb65fe
     input_shape = (init_fake_batch_size, 256)
     target_shape = (init_fake_batch_size, 256)
 
@@ -327,7 +263,6 @@
     self._train_model = models.Transformer(model_config)
     eval_config = replace(model_config, deterministic=True)
     self._eval_model = models.Transformer(eval_config)
-<<<<<<< HEAD
     params_rng, dropout_rng = jax.random.split(rng)
     inputs = jnp.ones(input_shape, jnp.float32)
     targets = jnp.ones(target_shape, jnp.float32)
@@ -338,14 +273,6 @@
         self._eval_model.init)({'params': params_rng, 'dropout': dropout_rng},
                                sharded_inputs,
                                sharded_targets)
-=======
-    params_rng, _ = jax.random.split(rng)
-    initial_variables = jax.jit(self._eval_model.init)(
-      {'params': params_rng},
-      jnp.ones(input_shape, jnp.float32),
-      jnp.ones(target_shape, jnp.float32),
-    )
->>>>>>> 51eb65fe
 
     initial_params = initial_variables['params']
     self._param_shapes = param_utils.jax_param_shapes(initial_params)

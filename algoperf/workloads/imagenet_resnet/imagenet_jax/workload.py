--- conflicted
+++ resolved
@@ -20,11 +20,8 @@
 
 from algoperf import param_utils, spec
 from algoperf import random_utils as prng
-<<<<<<< HEAD
 from algoperf import jax_sharding_utils
 from algoperf import spec
-=======
->>>>>>> 51eb65fe
 from algoperf.workloads.imagenet_resnet import imagenet_v2
 from algoperf.workloads.imagenet_resnet.imagenet_jax import (
   input_pipeline,
@@ -80,21 +77,6 @@
     )
     return ds
 
-<<<<<<< HEAD
-=======
-  def sync_batch_stats(
-    self, model_state: spec.ModelAuxiliaryState
-  ) -> spec.ModelAuxiliaryState:
-    """Sync the batch statistics across replicas."""
-    # An axis_name is passed to pmap which can then be used by pmean.
-    # In this case each device has its own version of the batch statistics and
-    # we average them.
-    avg_fn = jax.pmap(lambda x: lax.pmean(x, 'x'), 'x')
-    new_model_state = model_state.copy()  # Create a shallow copy
-    new_model_state['batch_stats'] = avg_fn(model_state['batch_stats'])
-    return new_model_state
-
->>>>>>> 51eb65fe
   def init_model_fn(
     self,
     rng: spec.RandomState,
@@ -138,7 +120,6 @@
     return param_key == 'Dense_0'
 
   @functools.partial(
-<<<<<<< HEAD
       jax.jit,
       in_shardings=(
           jax_sharding_utils.get_replicate_sharding(),  # params
@@ -153,20 +134,6 @@
                   batch: Dict[str, spec.Tensor],
                   model_state: spec.ModelAuxiliaryState,
                   rng: spec.RandomState) -> Dict[str, spec.Tensor]:
-=======
-    jax.pmap,
-    axis_name='batch',
-    in_axes=(None, 0, 0, 0, 0),
-    static_broadcasted_argnums=(0,),
-  )
-  def _eval_model(
-    self,
-    params: spec.ParameterContainer,
-    batch: Dict[str, spec.Tensor],
-    model_state: spec.ModelAuxiliaryState,
-    rng: spec.RandomState,
-  ) -> Dict[str, spec.Tensor]:
->>>>>>> 51eb65fe
     logits, _ = self.model_fn(
       params,
       batch,
@@ -292,26 +259,13 @@
     for bi in range(num_batches):
       eval_rng = prng.fold_in(eval_rng, bi)
       batch = next(self._eval_iters[split])
-<<<<<<< HEAD
       synced_metrics = self._eval_model(params, batch, model_state, eval_rng)
-=======
-      # We already average these metrics across devices inside _compute_metrics.
-      synced_metrics = self._eval_model(
-        params, batch, model_state, step_eval_rngs
-      )
->>>>>>> 51eb65fe
       for metric_name, metric_value in synced_metrics.items():
         if metric_name not in eval_metrics:
           eval_metrics[metric_name] = 0.0
         eval_metrics[metric_name] += metric_value
 
-<<<<<<< HEAD
     eval_metrics = jax.tree.map(lambda x: x / num_examples, eval_metrics)
-=======
-    eval_metrics = jax.tree.map(
-      lambda x: float(x[0] / num_examples), eval_metrics
-    )
->>>>>>> 51eb65fe
     return eval_metrics
 
 

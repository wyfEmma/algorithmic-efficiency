r"""Run a submission on a single workload.

Example command:

# pylint: disable=line-too-long
python3 submission_runner.py \
    --workload=mnist \
    --framework=jax \
    --submission_path=algorithms/development_algorithms/mnist/mnist_jax/submission.py \
    --tuning_ruleset=external \
    --tuning_search_space=algorithms/development_algorithms/mnist/tuning_search_space.json \
    --num_tuning_trials=3 \
    --experiment_dir=/home/znado/experiment_dir \
    --experiment_name=baseline
"""

import datetime
import gc
import importlib
import itertools
import json
import jax
import os
import struct
import time
from inspect import signature
from types import MappingProxyType
from typing import Any, Dict, Optional, Tuple

import jax
import tensorflow as tf
import torch
import torch.distributed as dist
from absl import app, flags, logging

# New PRNG implementation for correct sharding, already default in JAX 0.5.0
jax.config.update('jax_default_prng_impl', 'threefry2x32')
jax.config.update('jax_threefry_partitionable', True)

# Hide any GPUs form TensorFlow. Otherwise TF might reserve memory and make
# it unavailable to JAX.
tf.config.set_visible_devices([], 'GPU')

from algoperf import checkpoint_utils, halton, logger_utils, spec  # noqa: E402
from algoperf import random_utils as prng  # noqa: E402
from algoperf.profiler import PassThroughProfiler, Profiler  # noqa: E402
from algoperf.pytorch_utils import (  # noqa: E402
  pytorch_init,
  pytorch_setup,
  sync_ddp_time,
)
from algoperf.workloads import workloads  # noqa: E402

# Environment variables
os.environ['TF_CPP_MIN_LOG_LEVEL'] = '2'  # Disables tensorRT, cuda warnings.
# disable only for deepspeech if it works fine for other workloads
os.environ['XLA_FLAGS'] = '--xla_gpu_enable_triton_gemm=false'

# TODO(znado): make a nicer registry of workloads that lookup in.
BASE_WORKLOADS_DIR = workloads.BASE_WORKLOADS_DIR

# Workload_path will be appended by '_pytorch' or '_jax' automatically.
WORKLOADS = workloads.WORKLOADS

flags.DEFINE_string(
  'submission_path',
  None,
  'The relative path of the Python file containing submission functions. '
  'NOTE: the submission dir must have an __init__.py file!',
)
flags.DEFINE_string(
  'workload',
  None,
  help=f'The name of the workload to run.\n Choices: {list(WORKLOADS.keys())}',
)
flags.DEFINE_enum(
  'tuning_ruleset',
  'external',
  enum_values=['external', 'self'],
  help='Which tuning ruleset to use.',
)
flags.DEFINE_string(
<<<<<<< HEAD
    'tuning_search_space',
    None,
    'The path to the JSON file describing the external tuning search space.')
flags.DEFINE_integer('num_tuning_trials',
                     1,
                     'The number of external hyperparameter trials to run.')
flags.DEFINE_string('data_dir', '/data', 'Dataset location.')
flags.DEFINE_string('imagenet_v2_data_dir',
                    None,
                    'Dataset location for ImageNet-v2.')
flags.DEFINE_string('librispeech_tokenizer_vocab_path',
                    '',
                    'Location to librispeech tokenizer.')
=======
  'tuning_search_space',
  None,
  'The path to the JSON file describing the external tuning search space.',
)
flags.DEFINE_integer(
  'num_tuning_trials', 1, 'The number of external hyperparameter trials to run.'
)
flags.DEFINE_string('data_dir', '~/data', 'Dataset location.')
flags.DEFINE_string(
  'imagenet_v2_data_dir', None, 'Dataset location for ImageNet-v2.'
)
flags.DEFINE_string(
  'librispeech_tokenizer_vocab_path', '', 'Location to librispeech tokenizer.'
)
>>>>>>> 711660ec

flags.DEFINE_enum(
  'framework',
  None,
  enum_values=['jax', 'pytorch'],
  help='Whether to use Jax or Pytorch for the submission. Controls among '
  'other things if the Jax or Numpy RNG library is used for RNG.',
)
flags.DEFINE_boolean(
  'torch_compile',
  True,
  'Whether to use `torch.compile` to JIT-compile PyTorch code. '
  'This will only take effect when `framework`==pytorch.',
)

flags.DEFINE_string(
  'experiment_dir',
  None,
  'The root directory to store all experiments. '
  'It is required and the directory should have '
  'an absolute path rather than a relative path.',
)
flags.DEFINE_string('experiment_name', None, 'Name of the experiment.')
flags.DEFINE_boolean(
  'save_checkpoints',
  True,
  'Whether or not to save checkpoints of the model and optimizer '
  'at every eval and after training.',
)
flags.DEFINE_boolean(
  'save_intermediate_checkpoints',
  True,
  'Whether to save any intermediate checkpoints. '
  'If False, it will only keep the latest checkpoint.',
)
flags.DEFINE_boolean(
  'resume_last_run', None, 'Whether to resume the experiment from its last run.'
)
flags.DEFINE_boolean(
  'append_timestamp',
  False,
  'If True, the current datetime will be appended to the experiment name. '
  'Useful for guaranteeing a unique experiment dir for new runs.',
)
flags.DEFINE_boolean(
  'use_wandb', False, 'Whether to use Weights & Biases logging.'
)
flags.DEFINE_boolean('profile', False, 'Whether to produce profiling output.')
flags.DEFINE_integer(
  'max_global_steps', None, 'Maximum number of update steps.'
)
flags.DEFINE_boolean(
  'overwrite',
  False,
  'Whether to overwrite the experiment with identical experiment_dir and'
  'experiment_name.',
)
flags.DEFINE_integer(
  'hparam_start_index',
  None,
  'Start index to slice set of hyperparameters in tuning search space.',
)
flags.DEFINE_integer(
  'hparam_end_index',
  None,
  'End index to slice set of hyperparameters in tuning search space.',
)
flags.DEFINE_integer(
  'rng_seed',
  None,
  'Value of rng seed. If None, a random seed willbe generated from hardware.',
)
flags.DEFINE_boolean(
  'set_pytorch_max_split_size',
  False,
  'If true, set pytorch max_split_size_mb to 256',
)
flags.DEFINE_integer(
  'pytorch_eval_num_workers',
  0,
  'Number of workers for ImageNet PyTorch evaluation data loaders.'
  'WARNING: Setting pytorch_eval_num_workers != 0, will result '
  'in incorrect evals currently, see issues/732.',
)
flags.DEFINE_boolean(
  'capture_jax_trace',
  False,
  'Captures jax profiler trace and writes to experiment directory.',
)
flags.DEFINE_boolean(
  'skip_evals', False, 'Skip evals on train eval, validation and test splits.'
)
FLAGS = flags.FLAGS
USE_PYTORCH_DDP, RANK, DEVICE, N_GPUS = pytorch_setup()


def _get_time():
  if torch.cuda.is_available():
    torch.cuda.synchronize()
  return time.time()


def _get_time_ddp():
  torch.cuda.synchronize()
  t = time.time()
  return sync_ddp_time(t, DEVICE)


if USE_PYTORCH_DDP:
  get_time = _get_time_ddp
else:
  get_time = _get_time


def _reset_cuda_mem():
  if FLAGS.framework == 'pytorch' and torch.cuda.is_available():
    torch._C._cuda_clearCublasWorkspaces()
    gc.collect()
    torch.cuda.empty_cache()
    torch.cuda.reset_peak_memory_stats()


def train_once(
  workload: spec.Workload,
  workload_name: str,
  global_batch_size: int,
  global_eval_batch_size: int,
  data_dir: str,
  imagenet_v2_data_dir: str,
  init_optimizer_state: spec.InitOptimizerFn,
  update_params: spec.UpdateParamsFn,
  data_selection: spec.DataSelectionFn,
  prepare_for_eval: Optional[spec.PrepareForEvalFn],
  hyperparameters: Optional[spec.Hyperparameters],
  rng_seed: int,
  rng: spec.RandomState,
  profiler: Profiler,
  max_global_steps: int = None,
  log_dir: Optional[str] = None,
  save_checkpoints: Optional[bool] = True,
  skip_evals: Optional[bool] = False,
) -> Tuple[spec.Timing, Dict[str, Any]]:
  _reset_cuda_mem()
  data_rng, opt_init_rng, model_init_rng, rng = prng.split(rng, 4)

  # Workload setup.
  logging.info('Initializing dataset.')
  if hasattr(workload, '_eval_num_workers'):
    # Set the number of workers for PyTorch evaluation data loaders
    # (not all workloads have them).
    workload.eval_num_workers = FLAGS.pytorch_eval_num_workers
  with profiler.profile('Initializing dataset'):
    input_queue = workload._build_input_queue(
      data_rng, 'train', data_dir=data_dir, global_batch_size=global_batch_size
    )
  logging.info('Initializing model.')
  with profiler.profile('Initializing model'):
    model_params, model_state = workload.init_model_fn(model_init_rng)
    if FLAGS.framework == 'pytorch' and FLAGS.torch_compile:
      compile_error_workloads = [
        'librispeech_conformer',
        'ogbg',
        'criteo1tb',
        'imagenet_vit',
        'librispeech_deepspeech',
      ]
      eager_backend_workloads = []
      aot_eager_backend_workloads = []
      loss_compilation_workloads = [
        'fastmri',
        'librispeech_deepspeech',
        'ogbg',
        'wmt',
      ]
      base_workload = workloads.get_base_workload_name(workload_name)
      if base_workload in compile_error_workloads:
        logging.warning(
          'These workloads cannot be fully compiled under current '
          'PyTorch version. Proceeding without `torch.compile`.'
        )
      elif base_workload in eager_backend_workloads:
        logging.warning(
          'These workloads cannot be fully compiled under current '
          'PyTorch version. Proceeding with `backend=eager`.'
        )
        model_params = torch.compile(model_params, backend='eager')
      elif base_workload in aot_eager_backend_workloads:
        logging.warning(
          'These workloads cannot be fully compiled under current '
          'PyTorch version. Proceeding with `backend=aot_eager`.'
        )
        model_params = torch.compile(model_params, backend='aot_eager')
      else:
        logging.info('Performing `torch.compile`.')
        model_params = torch.compile(model_params)
      if base_workload in loss_compilation_workloads:
        workload.loss_fn = torch.compile(workload.loss_fn)
  logging.info('Initializing optimizer.')
  with profiler.profile('Initializing optimizer'):
    optimizer_state = init_optimizer_state(
      workload, model_params, model_state, hyperparameters, opt_init_rng
    )
  logging.info('Initializing metrics bundle.')

  # Check if 'train_state' is in the function signature
  needs_train_state = 'train_state' in signature(update_params).parameters

  # Bookkeeping.
  train_state = {
    'validation_goal_reached': False,
    'test_goal_reached': False,
    'is_time_remaining': True,
    'last_eval_time': 0,
    'training_complete': False,
    'accumulated_submission_time': 0,
    'accumulated_eval_time': 0,
    'accumulated_logging_time': 0,
    'last_step_end_time': None,
  }
  global_step = 0
  eval_results = []
  preemption_count = 0

  # Loggers and checkpoint setup.
  logging.info('Initializing checkpoint and logger.')
  if log_dir is not None:
    # If the checkpoint exists, load from the checkpoint.
    (
      optimizer_state,
      model_params,
      model_state,
      train_state,
      eval_results,
      global_step,
      preemption_count,
    ) = checkpoint_utils.maybe_restore_checkpoint(
      FLAGS.framework,
      optimizer_state,
      model_params,
      model_state,
      train_state,
      eval_results,
      global_step,
      preemption_count,
      checkpoint_dir=log_dir,
    )
    meta_file_name = os.path.join(log_dir, f'meta_data_{preemption_count}.json')
    logging.info(f'Saving meta data to {meta_file_name}.')
    meta_data = logger_utils.get_meta_data(workload, rng_seed)
    logger_utils.write_json(meta_file_name, meta_data)
    flag_file_name = os.path.join(log_dir, f'flags_{preemption_count}.json')
    logging.info(f'Saving flags to {flag_file_name}.')
    logger_utils.write_json(flag_file_name, flags.FLAGS.flag_values_dict())
    metrics_logger = None
    if RANK == 0:
      metrics_logger = logger_utils.set_up_loggers(
        log_dir, flags.FLAGS, hyperparameters
      )
      workload.attach_metrics_logger(metrics_logger)

  global_start_time = get_time()
  train_state['last_step_end_time'] = global_start_time

  logging.info('Starting training loop.')
  goals_reached = (
    train_state['validation_goal_reached'] and train_state['test_goal_reached']
  )
  while (
    train_state['is_time_remaining']
    and not goals_reached
    and not train_state['training_complete']
  ):
    step_rng = prng.fold_in(rng, global_step)

    data_select_rng, update_rng, prep_eval_rng, eval_rng = prng.split(
      step_rng, 4
    )

    with profiler.profile('Data selection'):
      batch = data_selection(
        workload,
        input_queue,
        optimizer_state,
        model_params,
        model_state,
        hyperparameters,
        global_step,
        data_select_rng,
      )
    try:
      with profiler.profile('Update parameters'):
        optimizer_state, model_params, model_state = update_params(
          workload=workload,
          current_param_container=model_params,
          current_params_types=workload.model_params_types,
          model_state=model_state,
          hyperparameters=hyperparameters,
          batch=batch,
          loss_type=workload.loss_type,
          optimizer_state=optimizer_state,
          eval_results=eval_results,
          global_step=global_step,
          rng=update_rng,
          **(
            {'train_state': MappingProxyType(train_state)}
            if needs_train_state
            else {}
          ),
        )
    except spec.TrainingCompleteError:
      train_state['training_complete'] = True
    global_step += 1
    if (max_global_steps is not None) and (global_step == max_global_steps):
      train_state['training_complete'] = True

    train_step_end_time = get_time()

    train_state['accumulated_submission_time'] += (
      train_step_end_time - train_state['last_step_end_time']
    )

    # Check if submission is eligible for an untimed eval.
    if (
      (train_step_end_time - train_state['last_eval_time'])
      >= workload.eval_period_time_sec
      or train_state['training_complete']
    ) and not skip_evals:
      # Prepare for evaluation (timed).
      if prepare_for_eval is not None:
        with profiler.profile('Prepare for eval'):
          del batch
          prepare_for_eval_start_time = get_time()
          optimizer_state, model_params, model_state = prepare_for_eval(
            workload=workload,
            current_param_container=model_params,
            current_params_types=workload.model_params_types,
            model_state=model_state,
            hyperparameters=hyperparameters,
            loss_type=workload.loss_type,
            optimizer_state=optimizer_state,
            eval_results=eval_results,
            global_step=global_step,
            rng=prep_eval_rng,
          )
          prepare_for_eval_end_time = get_time()

        # Update sumbission time.
        train_state['accumulated_submission_time'] += (
          prepare_for_eval_end_time - prepare_for_eval_start_time
        )

      # Check if time is remaining,
      # use 1.5x the runtime budget for the self-tuning ruleset.
      max_allowed_runtime_sec = (
        workload.max_allowed_runtime_sec
        if FLAGS.tuning_ruleset == 'external'
        else 1.5 * workload.max_allowed_runtime_sec
      )
      train_state['is_time_remaining'] = (
        train_state['accumulated_submission_time'] < max_allowed_runtime_sec
      )

      # Eval if time is remaining (untimed).
      if train_state['is_time_remaining']:
        with profiler.profile('Evaluation'):
          _reset_cuda_mem()

          try:
            eval_start_time = get_time()
            latest_eval_result = workload.eval_model(
              global_eval_batch_size,
              model_params,
              model_state,
              eval_rng,
              data_dir,
              imagenet_v2_data_dir,
              global_step,
            )
            # Check if targets reached.
            # Note that this is one of the stopping conditions for the length of
            # a training run. To score the run we only consider the time
            # to validation target retrospectively.
            train_state['validation_goal_reached'] = (
              workload.has_reached_validation_target(latest_eval_result)
              or train_state['validation_goal_reached']
            )
            train_state['test_goal_reached'] = (
              workload.has_reached_test_target(latest_eval_result)
              or train_state['test_goal_reached']
            )
            goals_reached = (
              train_state['validation_goal_reached']
              and train_state['test_goal_reached']
            )
            # Save last eval time.
            eval_end_time = get_time()
            train_state['last_eval_time'] = eval_end_time

            # Accumulate eval time.
            train_state['accumulated_eval_time'] += (
              eval_end_time - eval_start_time
            )

            # Add times to eval results for logging.
            latest_eval_result['score'] = train_state[
              'accumulated_submission_time'
            ]
            latest_eval_result['total_duration'] = (
              eval_end_time - global_start_time
            )
            latest_eval_result['accumulated_submission_time'] = train_state[
              'accumulated_submission_time'
            ]
            latest_eval_result['accumulated_eval_time'] = train_state[
              'accumulated_eval_time'
            ]
            latest_eval_result['accumulated_logging_time'] = train_state[
              'accumulated_logging_time'
            ]
            time_since_start = latest_eval_result['total_duration']
            logging.info(
              f'Time since start: {time_since_start:.2f}s, '
              f'\tStep: {global_step}, \t{latest_eval_result}'
            )
            eval_results.append((global_step, latest_eval_result))

            logging_start_time = get_time()

            if log_dir is not None and RANK == 0:
              metrics_logger.append_scalar_metrics(
                latest_eval_result,
                global_step=global_step,
                preemption_count=preemption_count,
                is_eval=True,
              )
              if save_checkpoints:
                checkpoint_utils.save_checkpoint(
                  framework=FLAGS.framework,
                  optimizer_state=optimizer_state,
                  model_params=model_params,
                  model_state=model_state,
                  train_state=train_state,
                  eval_results=eval_results,
                  global_step=global_step,
                  preemption_count=preemption_count,
                  checkpoint_dir=log_dir,
                  save_intermediate_checkpoints=FLAGS.save_intermediate_checkpoints,
                )

            logging_end_time = get_time()
            train_state['accumulated_logging_time'] += (
              logging_end_time - logging_start_time
            )

            _reset_cuda_mem()

          except RuntimeError as e:
            logging.exception(f'Eval step {global_step} error.\n')
            if 'out of memory' in str(e):
              logging.warning(
                'Error: GPU out of memory during eval during step '
                f'{global_step}, error : {str(e)}.'
              )
              _reset_cuda_mem()

    train_state['last_step_end_time'] = get_time()

  metrics = {'eval_results': eval_results, 'global_step': global_step}

  if log_dir is not None and RANK == 0:
    metrics_logger.append_scalar_metrics(
      {'score': train_state['accumulated_submission_time']},
      global_step=global_step,
      preemption_count=preemption_count,
    )
    metrics_logger.finish()
    if save_checkpoints:
      checkpoint_utils.save_checkpoint(
        framework=FLAGS.framework,
        optimizer_state=optimizer_state,
        model_params=model_params,
        model_state=model_state,
        train_state=train_state,
        eval_results=eval_results,
        global_step=global_step,
        preemption_count=preemption_count,
        checkpoint_dir=log_dir,
        save_intermediate_checkpoints=FLAGS.save_intermediate_checkpoints,
      )

  return train_state['accumulated_submission_time'], metrics


def score_submission_on_workload(
  workload: spec.Workload,
  workload_name: str,
  submission_path: str,
  data_dir: str,
  tuning_ruleset: str,
  profiler: Optional[Profiler] = None,
  max_global_steps: Optional[int] = None,
  imagenet_v2_data_dir: Optional[str] = None,
  tuning_search_space: Optional[str] = None,
  num_tuning_trials: Optional[int] = None,
  log_dir: Optional[str] = None,
  save_checkpoints: Optional[bool] = True,
  hparam_start_index: Optional[bool] = None,
  hparam_end_index: Optional[bool] = None,
  rng_seed: Optional[int] = None,
  capture_trace: Optional[bool] = False,
  skip_evals: Optional[bool] = False,
):
  # Expand paths because '~' may not be recognized
  data_dir = os.path.expanduser(data_dir)
  if imagenet_v2_data_dir:
    imagenet_v2_data_dir = os.path.expanduser(imagenet_v2_data_dir)

  # Remove the trailing '.py' and convert the filepath to a Python module.
  submission_module_path = workloads.convert_filepath_to_module(submission_path)
  submission_module = importlib.import_module(submission_module_path)

  init_optimizer_state = submission_module.init_optimizer_state
  update_params = submission_module.update_params
  data_selection = submission_module.data_selection
  prepare_for_eval = getattr(submission_module, 'prepare_for_eval', None)
  try:
    global_batch_size = submission_module.get_batch_size(workload_name)
  except ValueError:
    base_workload_name = workloads.get_base_workload_name(workload_name)
    global_batch_size = submission_module.get_batch_size(base_workload_name)
  # n_gpus has to be set here, because we cannot call the first Jax operation
  # before pytorch_init().
  n_gpus = max(N_GPUS, jax.local_device_count())
  if global_batch_size % n_gpus != 0:
    raise ValueError(
      f'The global batch size ({global_batch_size}) has to be divisible by '
      f'the number of GPUs ({n_gpus}).'
    )
  if hasattr(submission_module, 'get_eval_batch_size'):
    # If the user specifies the eval batch size, use the provided one.
    global_eval_batch_size = submission_module.get_eval_batch_size(
      workload_name
    )
  else:
    global_eval_batch_size = workload.eval_batch_size
  if global_eval_batch_size % n_gpus != 0:
    raise ValueError(
      f'The global eval batch size ({global_eval_batch_size}) has to be '
      f'divisible by the number of GPUs ({n_gpus}).'
    )

  if tuning_ruleset == 'external':
    # If the submission runner is responsible for hyperparameter tuning, load in
    # the search space and generate a list of randomly selected hyperparameter
    # settings from it.
    if tuning_search_space is None:
      raise ValueError(
        'Must provide a tuning search space JSON file when using external '
        'tuning.'
      )
    with open(tuning_search_space, 'r', encoding='UTF-8') as search_space_file:
      tuning_search_space = halton.generate_search(
        json.load(search_space_file), num_tuning_trials
      )
    all_timings = {}
    all_metrics = {}
    tuning_search_space_iter = itertools.islice(
      enumerate(tuning_search_space), hparam_start_index, hparam_end_index
    )
    for hi, hyperparameters in tuning_search_space_iter:
      # Generate a new seed from hardware sources of randomness for each trial.
      if not rng_seed:
        rng_seed = struct.unpack('I', os.urandom(4))[0]
      logging.info('Using RNG seed %d', rng_seed)
      rng = prng.PRNGKey(rng_seed)
      # Because we initialize the PRNGKey with only a single 32 bit int, in the
      # Jax implementation this means that rng[0] is all zeros, which means this
      # could lead to unintentionally reusing the same seed of only rng[0] were
      # ever used. By splitting the rng into 2, we mix the lower and upper 32
      # bit ints, ensuring we can safely use either rng[0] or rng[1] as a random
      # number.
      rng, _ = prng.split(rng, 2)
      logging.info(f'--- Tuning run {hi + 1}/{num_tuning_trials} ---')

      tuning_dir_name = None
      if log_dir is not None:
        tuning_dir_name = os.path.join(log_dir, f'trial_{hi + 1}')
        logging.info(f'Creating tuning directory at {tuning_dir_name}.')
        logger_utils.makedir(tuning_dir_name)

        # If existing hyperparameter exists, use saved
        # hyperparameters for consistency.
        hyperparameters = logger_utils.write_hparams(
          hyperparameters, tuning_dir_name
        )
        tuning_search_space[hi] = hyperparameters

      with profiler.profile('Train'):
        if capture_trace:
          logging.info(f'Capturing and saving jax trace to {log_dir}')
          (jax.profiler.start_trace(f'{log_dir}/traces'),)
        timing, metrics = train_once(
          workload,
          workload_name,
          global_batch_size,
          global_eval_batch_size,
          data_dir,
          imagenet_v2_data_dir,
          init_optimizer_state,
          update_params,
          data_selection,
          prepare_for_eval,
          hyperparameters,
          rng_seed,
          rng,
          profiler,
          max_global_steps,
          tuning_dir_name,
          save_checkpoints=save_checkpoints,
          skip_evals=skip_evals,
        )
        if capture_trace:
          jax.profiler.stop_trace()
      all_timings[hi] = timing
      all_metrics[hi] = metrics
      logging.info(f'Tuning trial {hi + 1}/{num_tuning_trials}')
      logging.info(f'Hyperparameters: {tuning_search_space[hi]}')
      logging.info(f'Metrics: {all_metrics[hi]}')
      logging.info(f'Timing: {all_timings[hi]}')
      num_evals = len(all_metrics[hi]['eval_results'])
      logging.info(f'Total number of evals: {num_evals}')
      logging.info('=' * 20)
    score = min(all_timings)
  else:
    if tuning_search_space is not None:
      raise ValueError(
        'Cannot provide a tuning search space when using self tuning.'
      )
    if not rng_seed:
      rng_seed = struct.unpack('q', os.urandom(8))[0]
    rng = prng.PRNGKey(rng_seed)
    # If the submission is responsible for tuning itself, we only need to run it
    # once and return the total time.
    if log_dir is not None:
      log_dir = os.path.join(log_dir, 'trial_1')
      logging.info(f'Creating directory at {log_dir}.')
      logger_utils.makedir(log_dir)
    with profiler.profile('Train'):
      if capture_trace:
        (jax.profiler.start_trace('/algoperf/traces'),)
        logging.info(f'Capturing and saving jax trace to {log_dir}')
      score, _ = train_once(
        workload,
        workload_name,
        global_batch_size,
        global_eval_batch_size,
        data_dir,
        imagenet_v2_data_dir,
        init_optimizer_state,
        update_params,
        data_selection,
        prepare_for_eval,
        None,
        rng_seed,
        rng,
        profiler,
        max_global_steps,
        log_dir,
        save_checkpoints=save_checkpoints,
      )
      if capture_trace:
        jax.profiler.stop_trace()
  return score


def main(_):
  if FLAGS.profile:
    profiler = Profiler()
  else:
    profiler = PassThroughProfiler()

  # Set PyTorch environment variables before initializing w DDP
  base_workload = workloads.get_base_workload_name(FLAGS.workload)
  if base_workload == 'librispeech_conformer':
    os.environ['PYTORCH_CUDA_ALLOC_CONF'] = 'expandable_segments:True'

  if FLAGS.set_pytorch_max_split_size:
    os.environ['PYTORCH_CUDA_ALLOC_CONF'] = 'max_split_size_mb:256'

  if FLAGS.framework == 'pytorch':
    pytorch_init(USE_PYTORCH_DDP, RANK, profiler)

  # TODO: remove once issue resolved.
  if FLAGS.pytorch_eval_num_workers != 0:
    logging.warning(
      'WARNING: Setting pytorch_eval_num_workers != 0, will result '
      'in incorrect evals currently, see issues/732.'
    )

  workload_metadata = WORKLOADS[FLAGS.workload]

  if base_workload in [
    'librispeech_conformer',
    'librispeech_deepspeech',
    'imagenet_vit',
    'criteo1tb',
  ]:
    os.environ['XLA_PYTHON_CLIENT_MEM_FRACTION'] = '0.80'

  # Extend path according to framework.
  workload_metadata['workload_path'] = os.path.join(
    BASE_WORKLOADS_DIR,
    workload_metadata['workload_path'] + f'_{FLAGS.framework}',
    'workload.py',
  )
  workload_init_kwargs = {}
  if FLAGS.librispeech_tokenizer_vocab_path:
    workload_init_kwargs['tokenizer_vocab_path'] = (
      FLAGS.librispeech_tokenizer_vocab_path
    )
  workload = workloads.import_workload(
    workload_path=workload_metadata['workload_path'],
    workload_class_name=workload_metadata['workload_class_name'],
    workload_init_kwargs=workload_init_kwargs,
  )

  experiment_name = FLAGS.experiment_name
  if experiment_name and FLAGS.append_timestamp:
    experiment_name += datetime.datetime.now().strftime('-%Y-%m-%d-%H-%M-%S')
  logging_dir_path = logger_utils.get_log_dir(
    FLAGS.experiment_dir,
    FLAGS.workload,
    FLAGS.framework,
    experiment_name,
    FLAGS.resume_last_run,
    FLAGS.overwrite,
  )

  score = score_submission_on_workload(
    workload=workload,
    workload_name=FLAGS.workload,
    submission_path=FLAGS.submission_path,
    data_dir=FLAGS.data_dir,
    tuning_ruleset=FLAGS.tuning_ruleset,
    profiler=profiler,
    max_global_steps=FLAGS.max_global_steps,
    imagenet_v2_data_dir=FLAGS.imagenet_v2_data_dir,
    tuning_search_space=FLAGS.tuning_search_space,
    num_tuning_trials=FLAGS.num_tuning_trials,
    log_dir=logging_dir_path,
    save_checkpoints=FLAGS.save_checkpoints,
    hparam_start_index=FLAGS.hparam_start_index,
    hparam_end_index=FLAGS.hparam_end_index,
    rng_seed=FLAGS.rng_seed,
    capture_trace=FLAGS.capture_jax_trace,
    skip_evals=FLAGS.skip_evals,
  )
  logging.info(f'Final {FLAGS.workload} score: {score}')

  if FLAGS.profile:
    logging.info(profiler.summary())

  if USE_PYTORCH_DDP:
    # Cleanup.
    dist.destroy_process_group()


if __name__ == '__main__':
  flags.mark_flag_as_required('workload')
  flags.mark_flag_as_required('framework')
  flags.mark_flag_as_required('submission_path')
  flags.mark_flag_as_required('experiment_dir')
  flags.mark_flag_as_required('experiment_name')
  app.run(main)<|MERGE_RESOLUTION|>--- conflicted
+++ resolved
@@ -80,36 +80,19 @@
   help='Which tuning ruleset to use.',
 )
 flags.DEFINE_string(
-<<<<<<< HEAD
     'tuning_search_space',
     None,
     'The path to the JSON file describing the external tuning search space.')
 flags.DEFINE_integer('num_tuning_trials',
                      1,
                      'The number of external hyperparameter trials to run.')
-flags.DEFINE_string('data_dir', '/data', 'Dataset location.')
+flags.DEFINE_string('data_dir', '~/data', 'Dataset location.')
 flags.DEFINE_string('imagenet_v2_data_dir',
                     None,
                     'Dataset location for ImageNet-v2.')
 flags.DEFINE_string('librispeech_tokenizer_vocab_path',
                     '',
                     'Location to librispeech tokenizer.')
-=======
-  'tuning_search_space',
-  None,
-  'The path to the JSON file describing the external tuning search space.',
-)
-flags.DEFINE_integer(
-  'num_tuning_trials', 1, 'The number of external hyperparameter trials to run.'
-)
-flags.DEFINE_string('data_dir', '~/data', 'Dataset location.')
-flags.DEFINE_string(
-  'imagenet_v2_data_dir', None, 'Dataset location for ImageNet-v2.'
-)
-flags.DEFINE_string(
-  'librispeech_tokenizer_vocab_path', '', 'Location to librispeech tokenizer.'
-)
->>>>>>> 711660ec
 
 flags.DEFINE_enum(
   'framework',

--- conflicted
+++ resolved
@@ -342,14 +342,11 @@
       not train_state['training_complete']:
 
     step_rng = prng.fold_in(rng, global_step)
-<<<<<<< HEAD
-    data_select_rng, update_rng, eval_rng = prng.split(step_rng, 3)
-    eval_rng = jax.random.key_data(eval_rng)
-=======
+
     data_select_rng, update_rng, prep_eval_rng, eval_rng = \
       prng.split(step_rng, 4)
-
->>>>>>> ea66793b
+    eval_rng = jax.random.key_data(eval_rng)
+
     with profiler.profile('Data selection'):
       batch = data_selection(workload,
                              input_queue,

--- conflicted
+++ resolved
@@ -116,15 +116,13 @@
 flags.DEFINE_string('tokenizer_vocab_path',
                     '',
                     'Location to read tokenizer from.')
-<<<<<<< HEAD
+
 flags.DEFINE_string('experiment_dir',
                     None,
                     'The root directory to store all experiments')
 flags.DEFINE_string('experiment_name', '', 'Name of the experiment.')
 flags.DEFINE_boolean('profile', False, 'Whether to produce profiling output.')
 
-=======
->>>>>>> b955753a
 FLAGS = flags.FLAGS
 USE_PYTORCH_DDP, RANK, DEVICE, _ = pytorch_setup()
 
@@ -443,7 +441,6 @@
       workload_path=workload_metadata['workload_path'],
       workload_class_name=workload_metadata['workload_class_name'])
 
-<<<<<<< HEAD
   experiment_name = FLAGS.workload + '_' + FLAGS.framework
   if FLAGS.experiment_name != '':
     experiment_name = experiment_name + '_' + FLAGS.experiment_nname
@@ -453,8 +450,6 @@
     logging.info('Creating experiment directory at %s', experiment_log_dir)
     os.makedirs(name=experiment_log_dir, exist_ok=True)
 
-=======
->>>>>>> b955753a
   score = score_submission_on_workload(workload,
                                        FLAGS.workload,
                                        FLAGS.submission_path,

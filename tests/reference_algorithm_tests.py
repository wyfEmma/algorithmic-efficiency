"""Test that each reference submission can run a train and eval step.

This is a brief test that runs the for the workload and reference submission
code for one train and one eval step for all workloads, without the real data
iterator because it is not realistic to have all datasets available at testing
time. For end-to-end tests of submission_runner.py see
submission_runner_test.py.

Assumes that each reference submission is using the external tuning ruleset and
that it is defined in:
# pylint: disable=line-too-long
"reference_algorithms/target_setting_algorithms/{workload}/{workload}_{framework}/submission.py"
"reference_algorithms/target_setting_algorithms/{workload}/tuning_search_space.json".

python3 tests/reference_algorithm_tests.py \
    --workload=criteo1tb \
    --framework=jax \
    --global_batch_size=16 \
    --submission_path=reference_algorithms/target_setting_algorithms/jax_adamw.py \
    --tuning_search_space=reference_algorithms/target_setting_algorithms/criteo1tb/tuning_search_space.json
"""

import copy
import functools
import importlib
import json
import os
import pickle

import flax
import jax
import numpy as np
import tensorflow as tf
import torch
import torch.distributed as dist
from absl import flags, logging
from absl.testing import absltest
from flax import jax_utils
from flax.core.frozen_dict import FrozenDict
from jraph import GraphsTuple

import submission_runner
from algoperf import halton, pytorch_utils
from algoperf import random_utils as prng
from algoperf.profiler import PassThroughProfiler
from algoperf.workloads import workloads
from algoperf.workloads.ogbg import input_pipeline as ogbg_input_pipeline
from algoperf.workloads.ogbg.ogbg_pytorch.workload import _graph_map
from tests.modeldiffs import diff as diff_utils

flags.DEFINE_integer(
  'global_batch_size',
  -1,
  (
    'Global Batch size to use when running an individual workload. Otherwise '
    'a per-device batch size of 2 is used.'
  ),
)
flags.DEFINE_integer('num_train_steps', 1, 'Number of steps to train.')
flags.DEFINE_boolean('use_fake_input_queue', True, 'Use fake data examples.')
flags.DEFINE_string('log_file', '/tmp/log.pkl', 'The log file')
flags.DEFINE_boolean(
  'all', False, 'Run all workloads instead of using --workload and --framework.'
)
flags.DEFINE_boolean(
  'identical', False, 'Run jax and pytorch with identical weights.'
)
FLAGS = flags.FLAGS
USE_PYTORCH_DDP, RANK, PYTORCH_DEVICE, N_GPUS = pytorch_utils.pytorch_setup()
tf.config.set_visible_devices([], 'GPU')
_EXPECTED_METRIC_NAMES = {
  'cifar': ['train/loss', 'validation/loss', 'test/accuracy'],
  'criteo1tb': ['train/loss', 'validation/loss'],
  'criteo1tb_test': ['train/loss', 'validation/loss'],
  'fastmri': ['train/ssim', 'validation/ssim'],
  'imagenet_resnet': ['train/accuracy', 'validation/accuracy'],
  'imagenet_vit': ['train/accuracy', 'validation/accuracy'],
  'librispeech_conformer': ['train/wer', 'validation/wer', 'train/ctc_loss'],
  'librispeech_deepspeech': ['train/wer', 'validation/wer', 'train/ctc_loss'],
  'mnist': ['train/loss', 'validation/accuracy', 'test/accuracy'],
  'ogbg': ['train/accuracy', 'validation/loss', 'test/mean_average_precision'],
  'wmt': ['train/bleu', 'validation/loss', 'validation/accuracy'],
}


def _make_fake_image_batch(batch_shape, data_shape, num_classes):
  examples = np.random.normal(size=(*batch_shape, *data_shape)).astype(
    np.float32
  )
  labels = np.random.randint(0, num_classes, size=batch_shape)
  masks = np.ones(batch_shape, dtype=np.float32)
  return {'inputs': examples, 'targets': labels, 'weights': masks}


def _pytorch_map(inputs):
  if USE_PYTORCH_DDP:
    return jax.tree.map(
      lambda a: torch.as_tensor(a[RANK], device=PYTORCH_DEVICE), inputs
    )
  return jax.tree.map(
    lambda a: torch.as_tensor(a, device=PYTORCH_DEVICE).view(-1, a.shape[-1])
    if len(a.shape) == 3
    else torch.as_tensor(a, device=PYTORCH_DEVICE).view(-1),
    inputs,
  )


class _FakeTokenizer:
  def detokenize(self, *args):
    del args
    return tf.constant('this is a fake sequence?')


@flax.struct.dataclass
class _FakeMetricsCollection:
  def merge(self, *args):
    del args
    return self

  def compute(self):
    return {
      'wer': 0.0,
      'ctc_loss': 0.0,
    }

  def unreplicate(self):
    return self


class _FakeMetricsLogger:
  def __init__(self):
    self.filename = FLAGS.log_file
    self.scalars = []
    self.eval_results = []

  def append_scalar_metrics(self, scalars, step):
    if USE_PYTORCH_DDP:
      for k in sorted(scalars):
        scalars[k] = torch.as_tensor([scalars[k]], device=PYTORCH_DEVICE)
        dist.all_reduce(scalars[k], op=dist.ReduceOp.AVG)
        scalars[k] = scalars[k].item()
    if RANK == 0:
      self.scalars.append(scalars)
      self.save()

  def append_eval_metrics(self, result):
    if RANK == 0:
      self.eval_results.append(result)
      self.save()

  def save(self):
    with open(self.filename, 'wb') as f:
      pickle.dump(
        {'scalars': self.scalars, 'eval_results': self.eval_results}, f
      )


class _FakeMetricsBundle:
  def gather_from_model_output(self, *args, **kwargs):
    del args
    del kwargs
    return _FakeMetricsCollection()


def _make_one_batch_workload(
  workload_class,
  workload_name,
  framework,
  global_batch_size,
  use_fake_input_queue,
  n_gpus,
):
  class _OneEvalBatchWorkload(workload_class):
    def __init__(self):
      kwargs = {}
      if 'librispeech' in workload_name:
        kwargs['use_specaug'] = False
      self.init_kwargs = kwargs
      super().__init__(**kwargs)
      self.summary_writer = None
      self.metrics_logger = _FakeMetricsLogger()
      if 'librispeech' in workload_name:
        self.tokenizer = _FakeTokenizer()

    def init_model_fn(self, rng):
      # pylint: disable=line-too-long
      if not (
        FLAGS.identical
        and os.path.exists(f'tests/modeldiffs/{workload_name}/compare.py')
      ):
        return super().init_model_fn(rng)
      if framework == 'jax':
        compare_module = importlib.import_module(
          f'tests.modeldiffs.{workload_name}.compare'
        )
        jax_params, model_state, _ = diff_utils.torch2jax(
          jax_workload=super(),
          pytorch_workload=compare_module.PyTorchWorkload(**self.init_kwargs),
          key_transform=compare_module.key_transform,
          sd_transform=compare_module.sd_transform,
        )
        return (
          FrozenDict(**jax_utils.replicate(jax_params)),
          FrozenDict(**jax_utils.replicate(model_state))
          if model_state is not None
          else model_state,
        )
      return super().init_model_fn([0])

    @property
    def num_eval_train_examples(self):
      return global_batch_size

    @property
    def num_validation_examples(self):
      return global_batch_size

    @property
    def num_test_examples(self):
      super_num_test = super().num_test_examples
      if super_num_test is not None:
        return global_batch_size
      return None

    def _build_input_queue(self, *args, **kwargs):
      if not use_fake_input_queue:
        return super()._build_input_queue(*args, **kwargs)
      del args
      del kwargs

      np.random.seed(42)
      if USE_PYTORCH_DDP:
        batch_shape = (n_gpus, global_batch_size // n_gpus)
      else:
        batch_shape = (global_batch_size,)

      if workload_name == 'cifar':
        if framework == 'jax':
          data_shape = (32, 32, 3)
        else:
          data_shape = (3, 32, 32)
        fake_batch = _make_fake_image_batch(
          batch_shape, data_shape=data_shape, num_classes=10
        )
      elif workload_name == 'criteo1tb' or workload_name == 'criteo1tb_test':
        targets = np.ones(batch_shape)
        targets[0] = 0
        fake_batch = {
          'inputs': np.ones((*batch_shape, 13 + 26)),
          'targets': targets,
          'weights': np.ones(batch_shape),
        }
      elif workload_name in ['imagenet_resnet', 'imagenet_vit']:
        data_shape = (224, 224, 3)
        fake_batch = _make_fake_image_batch(
          batch_shape, data_shape=data_shape, num_classes=1000
        )
        if framework == 'pytorch':
          num_dims = len(fake_batch['inputs'].shape)
          fake_batch['inputs'] = fake_batch['inputs'].transpose(
            (*range(num_dims - 3), num_dims - 1, num_dims - 3, num_dims - 2)
          )
      elif 'librispeech' in workload_name:
        rate = 16000
        audio_signal = None
        while audio_signal is None or audio_signal.shape[-1] < 320000:
          duration = 0.5
          freq = 2 ** (np.random.rand(*batch_shape, 1) * 13)
          wav = np.sin(2 * np.pi * freq * np.arange(rate * duration) / rate)
          if audio_signal is None:
            audio_signal = wav
          else:
            audio_signal = np.concatenate([audio_signal, wav], axis=-1)
        inputs = audio_signal
        targets = np.random.randint(low=1, high=1024, size=(*batch_shape, 256))
        tgt_pad = np.arange(0, 256)[tuple([None] * len(batch_shape))]
        tgt_lengths = np.random.randint(
          low=100, high=256, size=(*batch_shape, 1)
        )
        tgt_pad = 1 * (tgt_pad > tgt_lengths)
        fake_batch = {
          'inputs': (inputs, np.zeros_like(inputs)),
          'targets': (targets, tgt_pad),
        }
      elif workload_name == 'mnist':
        fake_batch = _make_fake_image_batch(
          batch_shape, data_shape=(28, 28, 1), num_classes=10
        )
      elif workload_name == 'ogbg':
        tf.random.set_seed(5)

        def _fake_iter():
          while True:
            fake_batch = {
              'num_nodes': tf.ones((1,), dtype=tf.int64),
              'edge_index': tf.ones((1, 2), dtype=tf.int64),
              'node_feat': tf.random.normal((1, 9)),
              'edge_feat': tf.random.normal((1, 3)),
              'labels': tf.cast(
                tf.random.uniform(
                  (self._num_outputs,), minval=0, maxval=2, dtype=tf.int32
                ),
                tf.float32,
              ),
            }
            yield fake_batch

        fake_batch_iter = ogbg_input_pipeline._get_batch_iterator(
          _fake_iter(), global_batch_size
        )
        fake_batch = next(fake_batch_iter)  # pylint: disable=stop-iteration-return
        if framework == 'pytorch':
          fake_batch['inputs'] = _graph_map(_pytorch_map, fake_batch['inputs'])
          fake_batch['targets'] = _pytorch_map(fake_batch['targets'])
          fake_batch['weights'] = _pytorch_map(fake_batch['weights'])
      elif workload_name == 'wmt':
        max_len = 256
        fake_batch = {
          'inputs': np.random.randint(
            low=0, high=32000, size=(*batch_shape, max_len)
          ),
          'targets': np.random.randint(
            low=0, high=32000, size=(*batch_shape, max_len)
          ),
          'weights': np.random.randint(
            low=0, high=2, size=(*batch_shape, max_len)
          ),
        }
        self._tokenizer = _FakeTokenizer()
      elif workload_name == 'fastmri':
        data_shape = (320, 320)
        fake_batch = {
          'inputs': _make_fake_image_batch(
            batch_shape, data_shape=data_shape, num_classes=1000
          )['inputs'],
          'targets': _make_fake_image_batch(
            batch_shape, data_shape=data_shape, num_classes=1000
          )['inputs'],
          'mean': np.zeros(batch_shape),
          'std': np.ones(batch_shape),
          'volume_max': np.zeros(batch_shape),
          'weights': np.ones(batch_shape),
        }
      else:
        raise ValueError(
          'Workload {} does not have a fake batch defined, you '
          'can add it or use --use_fake_input_queue=false.'.format(
            workload_name
          )
        )

      if framework == 'pytorch':

        def to_device(k, v):
          dtype = (
            torch.long
            if (k == 'targets' and workload_name != 'fastmri')
            else torch.bool
            if k == 'weights'
            else torch.float
          )
          if USE_PYTORCH_DDP:
            v = v[RANK]
          return torch.as_tensor(v, device=PYTORCH_DEVICE, dtype=dtype)

        new_fake_batch = {}
        for k, v in fake_batch.items():
          if isinstance(v, np.ndarray):
            new_fake_batch[k] = to_device(k, v)
          elif isinstance(v, tuple) and not isinstance(v, GraphsTuple):
            new_fake_batch[k] = tuple(map(functools.partial(to_device, k), v))
          else:
            new_fake_batch[k] = v
        fake_batch = new_fake_batch
      # We set the number of examples to the batch size for all splits, so only
      # yield two batches, one for each call to eval_model().
      num_batches = 2
      # For WMT we also iterate through the eval iters a second time to complute
      # the BLEU score.
      if workload_name == 'wmt':
        num_batches *= 2

      def _data_gen():
        for _ in range(num_batches * FLAGS.num_train_steps):
          yield fake_batch

      return _data_gen()

    def eval_model(self, *args, **kwargs):
      eval_result = super().eval_model(*args, **kwargs)
      self.metrics_logger.append_eval_metrics(eval_result)
      return eval_result

  return _OneEvalBatchWorkload()


def _test_submission(
  workload_name,
  framework,
  submission_path,
  search_space_path,
  data_dir,
  use_fake_input_queue,
  n_gpus,
):
  logging.info(f'========= Testing {workload_name} in {framework}.')
  FLAGS.framework = framework
  workload_metadata = copy.deepcopy(submission_runner.WORKLOADS[workload_name])
  workload_metadata['workload_path'] = os.path.join(
    submission_runner.BASE_WORKLOADS_DIR,
    workload_metadata['workload_path'] + '_' + framework,
    'workload.py',
  )
  workload_class = workloads.import_workload(
    workload_path=workload_metadata['workload_path'],
    workload_class_name=workload_metadata['workload_class_name'],
    return_class=True,
  )
  print(f'Workload class for {workload_name} is {workload_class}')

  submission_module_path = workloads.convert_filepath_to_module(submission_path)
  submission_module = importlib.import_module(submission_module_path)

  init_optimizer_state = submission_module.init_optimizer_state
  update_params = submission_module.update_params
  data_selection = submission_module.data_selection
  if FLAGS.all:
    if FLAGS.global_batch_size > 0:
      raise ValueError('Cannot set --global_batch_size and --all.')
    global_batch_size = 2 * n_gpus
  else:
    global_batch_size = FLAGS.global_batch_size
    if FLAGS.global_batch_size < 0:
      raise ValueError('Must set --global_batch_size.')
<<<<<<< HEAD
    elif global_batch_size < n_gpus and FLAGS.framework == 'jax':
      raise ValueError(
          'Global batch size cannot be smaller than the number of GPUs when using JAX sharding.'
      )
  workload = _make_one_batch_workload(workload_class,
                                      workload_name,
                                      framework,
                                      global_batch_size,
                                      use_fake_input_queue,
                                      n_gpus)
=======
  workload = _make_one_batch_workload(
    workload_class,
    workload_name,
    framework,
    global_batch_size,
    use_fake_input_queue,
    n_gpus,
  )
>>>>>>> 51eb65fe

  # Get a sample hyperparameter setting.
  hyperparameters = {}
  if search_space_path != 'None':
    with open(search_space_path, 'r', encoding='UTF-8') as search_space_file:
      hyperparameters = halton.generate_search(
        json.load(search_space_file), num_trials=1
      )[0]

  rng = prng.PRNGKey(0)
  data_rng, opt_init_rng, model_init_rng, rng = prng.split(rng, 4)
  input_queue = workload._build_input_queue(
    data_rng, 'train', data_dir=data_dir, global_batch_size=global_batch_size
  )
  model_params, model_state = workload.init_model_fn(model_init_rng)
  optimizer_state = init_optimizer_state(
    workload, model_params, model_state, hyperparameters, opt_init_rng
  )

  if USE_PYTORCH_DDP:
    torch.cuda.empty_cache()
    dist.barrier()
  for global_step in range(FLAGS.num_train_steps):
    step_rng = prng.fold_in(rng, global_step)
    data_select_rng, update_rng, eval_rng = prng.split(step_rng, 3)
    batch = data_selection(
      workload,
      input_queue,
      optimizer_state,
      model_params,
      model_state,
      hyperparameters,
      global_step,
      data_select_rng,
    )
    optimizer_state, model_params, model_state = update_params(
      workload=workload,
      current_param_container=model_params,
      current_params_types=workload.model_params_types,
      model_state=model_state,
      hyperparameters=hyperparameters,
      batch=batch,
      loss_type=workload.loss_type,
      optimizer_state=optimizer_state,
      train_state={},
      eval_results=[],
      global_step=global_step,
      rng=update_rng,
    )

    eval_result = workload.eval_model(
      global_batch_size,
      model_params,
      model_state,
      eval_rng,
      data_dir,
      imagenet_v2_data_dir=None,
      global_step=global_step,
    )
  _ = workload.eval_model(
    global_batch_size,
    model_params,
    model_state,
    eval_rng,
    data_dir,
    imagenet_v2_data_dir=None,
    global_step=global_step,
  )
  return eval_result


def _make_paths(repo_location, framework, workload_name):
  if '_' in workload_name:
    dataset_name = workload_name.split('_')[0]
  else:
    dataset_name = workload_name
  workload_dir = (
    f'{repo_location}/reference_algorithms/target_setting_algorithms/'
    f'{workload_name}'
  )
  search_space_path = f'{workload_dir}/tuning_search_space.json'
  submission_path = (
    f'reference_algorithms/target_setting_algorithms/'
    f'{workload_name}/{dataset_name}_{framework}/'
    'submission.py'
  )
  full_submission_path = f'{repo_location}/{submission_path}'
  if not os.path.exists(full_submission_path):
    return None, None
  return search_space_path, submission_path


class ReferenceSubmissionTest(absltest.TestCase):
  """Tests for reference submissions."""

  def _assert_eval_result(self, workload_name, eval_result):
    expected_names = _EXPECTED_METRIC_NAMES[workload_name]
    actual_names = list(eval_result.keys())
    for expected_name in expected_names:
      self.assertIn(expected_name, actual_names)

  def test_submission(self):
    profiler = PassThroughProfiler()
    # Example: /home/znado/algorithmic-efficiency/tests
    self_location = os.path.dirname(os.path.realpath(__file__))
    # Example: /home/znado/algorithmic-efficiency
    repo_location = '/'.join(self_location.split('/')[:-1])
    if FLAGS.tuning_ruleset != 'external':
      raise ValueError('--tuning_ruleset must be set to "external".')
    if FLAGS.all:
      if FLAGS.submission_path:
        raise ValueError('Cannot set --submission_path and --all.')
      if FLAGS.tuning_search_space:
        raise ValueError('Cannot set --tuning_search_space and --all.')
      references_dir = (
        f'{repo_location}/reference_algorithms/target_setting_algorithms'
      )
      for workload_name in os.listdir(references_dir):
        for framework in ['jax', 'pytorch']:
          if framework == 'pytorch':
            pytorch_utils.pytorch_init(USE_PYTORCH_DDP, RANK, profiler)
          # First jax operation has to be called after pytorch_init.
          n_gpus = max(N_GPUS, jax.local_device_count())
          search_space_path, submission_path = _make_paths(
            repo_location, framework, workload_name
          )
          if search_space_path is None:
            continue
          eval_result = _test_submission(
            workload_name,
            framework,
            submission_path,
            search_space_path,
            data_dir=FLAGS.data_dir,
            use_fake_input_queue=FLAGS.use_fake_input_queue,
            n_gpus=n_gpus,
          )
          self._assert_eval_result(workload_name, eval_result)
    else:
      framework = FLAGS.framework
      if framework == 'pytorch':
        pytorch_utils.pytorch_init(USE_PYTORCH_DDP, RANK, profiler)
      # First jax operation has to be called after pytorch_init.
      n_gpus = max(N_GPUS, jax.local_device_count())
      workload_name = FLAGS.workload
      if FLAGS.submission_path and FLAGS.tuning_search_space:
        search_space_path = FLAGS.tuning_search_space
        submission_path = FLAGS.submission_path
      else:
        search_space_path, submission_path = _make_paths(
          repo_location, framework, workload_name
        )
      eval_result = _test_submission(
        workload_name,
        framework,
        submission_path,
        search_space_path,
        data_dir=FLAGS.data_dir,
        use_fake_input_queue=FLAGS.use_fake_input_queue,
        n_gpus=n_gpus,
      )
      self._assert_eval_result(workload_name, eval_result)

    if USE_PYTORCH_DDP:
      # cleanup
      dist.destroy_process_group()


if __name__ == '__main__':
  absltest.main()<|MERGE_RESOLUTION|>--- conflicted
+++ resolved
@@ -432,18 +432,10 @@
     global_batch_size = FLAGS.global_batch_size
     if FLAGS.global_batch_size < 0:
       raise ValueError('Must set --global_batch_size.')
-<<<<<<< HEAD
     elif global_batch_size < n_gpus and FLAGS.framework == 'jax':
       raise ValueError(
           'Global batch size cannot be smaller than the number of GPUs when using JAX sharding.'
       )
-  workload = _make_one_batch_workload(workload_class,
-                                      workload_name,
-                                      framework,
-                                      global_batch_size,
-                                      use_fake_input_queue,
-                                      n_gpus)
-=======
   workload = _make_one_batch_workload(
     workload_class,
     workload_name,
@@ -452,7 +444,6 @@
     use_fake_input_queue,
     n_gpus,
   )
->>>>>>> 51eb65fe
 
   # Get a sample hyperparameter setting.
   hyperparameters = {}

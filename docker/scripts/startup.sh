#!/bin/bash
# Bash script to run submission_runner.py.
# The primary purpose of this script is to serve as
# an entrypoint for our Docker images.
# Internal contributors may enable this script
# to download data and upload experiment results to
# our algorithmic-efficiency repo. To do so 
# set the -i flag to true.

function usage() {
    cat <<USAGE

    Usage:
        $0  [--dataset dataset] [--framework framework] [--submission_path submission_path]
            [--tuning_search_space tuning_search_space] [--experiment_name experiment_name] 
            [--workload workload] [--max_global_steps max_global_steps] [--rsync_data rsync_data]
            [--internal_contributor true]        
     
    Options:
        -d | --dataset:                 Can be imagenet, criteo1tb, ogbg, fastmri, wmt, librispeech.
        -f | --framework:               Can be jax or pytorch.
        -s | --submission_path:         Path to submission module. If relative path, from algorithmic-efficiency top directory.
        -t | --tuning_search_space:     Path to tuning search space. If relative path, from algorithmic-efficiency top directory.
        -e | --experiment_name:         Name of experiment.
        -w | --workload:                Can be imagenet_resnet, imagenet_vit, criteo1tb, fastmri,
                                        wmt, librispeech_deepspeech, librispeech_conformer or variant workload.
        -a | --keep_container_alive:    If true, docker container will be kept alive. Useful for 
                                        developing or debugging.
        -m | --max_global_steps:        Maximum number of global steps for submission.
        -o | --overwrite:               If true, overwrite the experiment directory with the identical
                                        experiment name.
        -c | --save_checkpoints         If true, save all checkpoints from all evals. 
        -r | --rsync_data:              If true and if --internal_contributor mode is true, rsync data
                                        from internal GCP bucket.
        -i | --internal_contributor:    If true, allow rsync of data and transfer of experiment results 
                                        with GCP project.
USAGE
    exit 1
}

# Defaults
INTERNAL_CONTRIBUTOR_MODE="false"
HOME_DIR=""
RSYNC_DATA="true"
OVERWRITE="false"
SAVE_CHECKPOINTS="true"

# Pass flag
while [ "$1" != "" ]; do
    case $1 in 
        -d | --dataset) 
            shift
            DATASET=$1
            ;;
        -f | --framework)
            shift 
            FRAMEWORK=$1
            ;;
        -s | --submission_path)
            shift
            SUBMISSION_PATH=$1
            ;;
        -t | --tuning_search_space)
            shift
            TUNING_SEARCH_SPACE=$1
            ;;
        -e | --experiment_name)
            shift
            EXPERIMENT_NAME=$1
            ;;
        -w | --workload)
            shift
            WORKLOAD=$1
            ;;
        -a | --keep_container_alive)
            shift 
            KEEP_CONTAINER_ALIVE=$1
            ;;
        -m | --max_global_steps)
            shift
            MAX_GLOBAL_STEPS=$1
            ;;
        -o | --overwrite)
            shift
            OVERWRITE=$1
            ;;
        -c | --save_checkpoints)
            shift
            SAVE_CHECKPOINTS=$1
            ;;
        -r | --rsync_data)
            shift
            RSYNC_DATA=$1
            ;;
        -i | --internal_contributor)
            shift
            INTERNAL_CONTRIBUTOR_MODE=$1
            ;;
        -h | --home_dir)
            shift
            HOME_DIR=$1
            ;;
        *) 
            usage 
            exit 1
            ;;
    esac
    shift 
done 


# Check if arguments are valid
VALID_DATASETS=("criteo1tb" "imagenet"  "fastmri" "ogbg" "librispeech" \
                "wmt" "mnist")
VALID_WORKLOADS=("criteo1tb" "imagenet_resnet" "imagenet_vit" "fastmri" "ogbg" \
<<<<<<< HEAD
                 "wmt" "wmt_post_ln" "wmt_attention_temp" "wmt_glu_tanh" \
                 "librispeech_deepspeech" "librispeech_conformer" "mnist" \
                 "criteo1tb_resnet" "criteo1tb_layernorm" "criteo1tb_embed_init")
=======
                 "wmt" "librispeech_deepspeech" "librispeech_conformer" "mnist" \
                 "criteo1tb_resnet" "criteo1tb_layernorm" "criteo_embed_init" \
                 "conformer_layernorm" "conformer_attention_temperature" \
                 "conformer_gelu")
>>>>>>> 45e785e5


# Set data and experiment paths
ROOT_DATA_BUCKET="gs://mlcommons-data"
ROOT_DATA_DIR="${HOME_DIR}/data"

EXPERIMENT_BUCKET="gs://mlcommons-runs"
EXPERIMENT_DIR="${HOME_DIR}/experiment_runs"

if [[ -n ${DATASET+x} ]]; then 
    if [[ ! " ${VALID_DATASETS[@]} " =~ " $DATASET " ]]; then
        echo "Error: invalid argument for dataset (d)."
        exit 1
    fi
fi

if [[ -n ${WORKLOAD+x} ]]; then 
    if [[ ! " ${VALID_WORKLOADS[@]} " =~ " $WORKLOAD " ]]; then
        echo "Error: invalid argument for workload (w)."
        exit 1
    fi
fi

# Set run command prefix depending on framework
if [[ "${FRAMEWORK}" == "jax" ]]; then
    COMMAND_PREFIX="python3"
else 
    COMMAND_PREFIX="torchrun --redirects 1:0,2:0,3:0,4:0,5:0,6:0,7:0 --standalone --nnodes=1 --nproc_per_node=8"
fi

# Set data directory and bucket (bucket is only relevant in internal mode)
if [[ "${DATASET}" == "imagenet" ]]; then 
    DATA_DIR="${ROOT_DATA_DIR}/${DATASET}/${FRAMEWORK}"
    DATA_BUCKET="${ROOT_DATA_BUCKET}/${DATASET}/${FRAMEWORK}"
elif [[ ! -z "${DATASET}" ]]; then
    DATA_DIR="${ROOT_DATA_DIR}/${DATASET}"
    DATA_BUCKET="${ROOT_DATA_BUCKET}/${DATASET}"
fi

if [[ ! -z $DATA_DIR ]] && [[ ! -d ${DATA_DIR} ]]; then
    mkdir -p ${DATA_DIR}
fi 

if [[ ! -z $DATA_DIR ]] && [[ ${RSYNC_DATA} == 'true' ]] && [[ $INTERNAL_CONTRIBUTOR_MODE == 'true' ]]; then
    ./google-cloud-sdk/bin/gsutil -m rsync -r ${DATA_BUCKET} ${DATA_DIR}
fi 

# Optionally run workload if SUBMISSION_PATH is set
if [[ ! -z ${SUBMISSION_PATH+x} ]]; then
    NOW=$(date +"%m-%d-%Y-%H-%M-%S")
    LOG_DIR="${HOME_DIR}/logs"
    LOG_FILE="$LOG_DIR/${WORKLOAD}_${FRAMEWORK}_${NOW}.log"
    mkdir -p ${LOG_DIR}
    cd algorithmic-efficiency

    # Optionally define max steps flag for submission runner 
    if [[ ! -z ${MAX_GLOBAL_STEPS+x} ]]; then 
        MAX_STEPS_FLAG="--max_global_steps=${MAX_GLOBAL_STEPS}"
    fi

    # Define special flags for imagenet and librispeech workloads
    if [[ ${DATASET} == "imagenet" ]]; then 
        SPECIAL_FLAGS="--imagenet_v2_data_dir=${DATA_DIR}"
    elif [[ ${DATASET} == "librispeech" ]]; then 
        SPECIAL_FLAGS="--librispeech_tokenizer_vocab_path=${DATA_DIR}/spm_model.vocab"
    fi 

    # Optionally run torch compile
    if [[ ${FRAMEWORK} == "pytorch" ]]; then
        TORCH_COMPILE_FLAG="--torch_compile=true"
    fi
    
    # The TORCH_RUN_COMMAND_PREFIX is only set if FRAMEWORK is "pytorch"
    COMMAND="${COMMAND_PREFIX} submission_runner.py \
        --framework=${FRAMEWORK}  \
        --workload=${WORKLOAD} \
        --submission_path=${SUBMISSION_PATH}  \
        --tuning_search_space=${TUNING_SEARCH_SPACE}  \
        --data_dir=${DATA_DIR} \
        --num_tuning_trials=1  \
        --experiment_dir=${EXPERIMENT_DIR}  \
        --experiment_name=${EXPERIMENT_NAME} \
        --overwrite=${OVERWRITE} \
        --save_checkpoints=${SAVE_CHECKPOINTS} \
        ${MAX_STEPS_FLAG}  \
        ${SPECIAL_FLAGS} \
        ${TORCH_COMPILE_FLAG} 2>&1 | tee -a ${LOG_FILE}"
    echo $COMMAND > ${LOG_FILE}
    echo $COMMAND
    eval $COMMAND
    RETURN_CODE=$?

    if [[ $INTERNAL_CONTRIBUTOR_MODE == "true" ]]; then 
        /google-cloud-sdk/bin/gsutil -m cp -r ${EXPERIMENT_DIR}/${EXPERIMENT_NAME}/${WORKLOAD}_${FRAMEWORK} ${EXPERIMENT_BUCKET}/${EXPERIMENT_NAME}/
        /google-cloud-sdk/bin/gsutil -m cp ${LOG_FILE} ${EXPERIMENT_BUCKET}/${EXPERIMENT_NAME}/${WORKLOAD}_${FRAMEWORK}/
    fi

fi

# Keep main process running in debug mode to avoid the container from stopping
if [[ ${KEEP_CONTAINER_ALIVE} == "true" ]]
then 
    while true
    do 
        sleep 1000
    done 
fi

echo "Exiting with $RETURN_CODE"
exit $RETURN_CODE<|MERGE_RESOLUTION|>--- conflicted
+++ resolved
@@ -113,16 +113,11 @@
 VALID_DATASETS=("criteo1tb" "imagenet"  "fastmri" "ogbg" "librispeech" \
                 "wmt" "mnist")
 VALID_WORKLOADS=("criteo1tb" "imagenet_resnet" "imagenet_vit" "fastmri" "ogbg" \
-<<<<<<< HEAD
                  "wmt" "wmt_post_ln" "wmt_attention_temp" "wmt_glu_tanh" \
                  "librispeech_deepspeech" "librispeech_conformer" "mnist" \
-                 "criteo1tb_resnet" "criteo1tb_layernorm" "criteo1tb_embed_init")
-=======
-                 "wmt" "librispeech_deepspeech" "librispeech_conformer" "mnist" \
-                 "criteo1tb_resnet" "criteo1tb_layernorm" "criteo_embed_init" \
+                 "criteo1tb_resnet" "criteo1tb_layernorm" "criteo1tb_embed_init" \
                  "conformer_layernorm" "conformer_attention_temperature" \
                  "conformer_gelu")
->>>>>>> 45e785e5
 
 
 # Set data and experiment paths

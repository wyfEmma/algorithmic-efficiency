"""Update submission function in Jax."""
<<<<<<< HEAD
=======

import functools
>>>>>>> 51eb65fe
from typing import Any, Dict, List, Optional, Tuple

import jax
import jax.numpy as jnp
import optax
from jax import lax

from algoperf import jax_sharding_utils
from algoperf import spec

_GRAD_CLIP_EPS = 1e-6


<<<<<<< HEAD
def train_step(workload,
               opt_update_fn,
               model_state,
               optimizer_state,
               current_param_container,
               batch,
               rng,
               grad_clip,
               label_smoothing):

=======
@functools.partial(
  jax.pmap,
  axis_name='batch',
  in_axes=(None, None, 0, 0, 0, 0, 0, None, None),
  static_broadcasted_argnums=(0, 1),
  donate_argnums=(2, 3, 4),
)
def pmapped_train_step(
  workload,
  opt_update_fn,
  model_state,
  optimizer_state,
  current_param_container,
  batch,
  rng,
  grad_clip,
  label_smoothing,
):
>>>>>>> 51eb65fe
  def _loss_fn(params):
    """Loss function used for training."""
    logits, new_model_state = workload.model_fn(
      params,
      batch,
      model_state,
      spec.ForwardPassMode.TRAIN,
      rng,
      update_batch_norm=True,
    )
    loss_dict = workload.loss_fn(
      label_batch=batch['targets'],
      logits_batch=logits,
      mask_batch=batch.get('weights'),
      label_smoothing=label_smoothing,
    )
    summed_loss = loss_dict['summed']
    n_valid_examples = loss_dict['n_valid_examples']
    return summed_loss, (n_valid_examples, new_model_state)

  grad_fn = jax.value_and_grad(_loss_fn, has_aux=True)
  (summed_loss, (n_valid_examples, new_model_state)), grad = grad_fn(
<<<<<<< HEAD
      current_param_container)
  # Compute mean loss and grad
=======
    current_param_container
  )
  # Get correct global mean loss and grad.
  (summed_loss, n_valid_examples, grad) = lax.psum(
    (summed_loss, n_valid_examples, grad), axis_name='batch'
  )
>>>>>>> 51eb65fe
  loss = summed_loss / n_valid_examples
  grad = jax.tree.map(lambda x: x / n_valid_examples, grad)

  grad_norm = jnp.sqrt(
    sum(jnp.sum(g**2) for g in jax.tree_util.tree_leaves(grad))
  )

  if grad_clip is not None:
    grad_scaling_factor = grad_clip / (grad_norm + _GRAD_CLIP_EPS)
    grad_scaling_factor = jax.lax.clamp(min=0.0, x=grad_scaling_factor, max=1.0)
    grad = jax.tree.map(lambda x: x * grad_scaling_factor, grad)

  updates, new_optimizer_state = opt_update_fn(
    grad, optimizer_state, current_param_container
  )
  updated_params = optax.apply_updates(current_param_container, updates)
  return new_optimizer_state, updated_params, new_model_state, loss, grad_norm


def update_params(
  workload: spec.Workload,
  current_param_container: spec.ParameterContainer,
  current_params_types: spec.ParameterTypeTree,
  model_state: spec.ModelAuxiliaryState,
  hyperparameters: spec.Hyperparameters,
  batch: Dict[str, spec.Tensor],
  loss_type: spec.LossType,
  optimizer_state: spec.OptimizerState,
  eval_results: List[Tuple[int, float]],
  global_step: int,
  rng: spec.RandomState,
  train_state: Optional[Dict[str, Any]] = None,
) -> spec.UpdateReturn:
  """Return (updated_optimizer_state, updated_params, updated_model_state)."""
  del current_params_types
  del loss_type
  del train_state
  del eval_results

  optimizer_state, opt_update_fn = optimizer_state
  if hasattr(hyperparameters, 'label_smoothing'):
    label_smoothing = hyperparameters.label_smoothing
  else:
    label_smoothing = 0.0
  if hasattr(hyperparameters, 'grad_clip'):
    grad_clip = hyperparameters.grad_clip
  else:
    grad_clip = None
<<<<<<< HEAD
  # Create shardings for each argument
  mesh = jax.sharding.Mesh(jax.devices(), ('batch'))
  replicated = jax_sharding_utils.get_replicate_sharding(
      mesh)  # No partitioning
  sharded = jax_sharding_utils.get_batch_sharding(
      mesh)  # Partition along batch dimension

  # Create the sharding rules for each argument
  arg_shardings = (
      # workload is static
      # opt_update_fn is static
      replicated,  # model_state
      replicated,  # optimizer_state
      replicated,  # current_param_container
      sharded,  # batch
      replicated,  # rng
      replicated,  # grad_clip
      replicated  # label_smoothing
  )
  out_shardings = (
      replicated,  # new_optimizer_state
      replicated,  # updated_params
      replicated,  # new_model_state
      replicated,  # loss
      replicated  # grad_norm
  )

  # Jit with shardings
  jitted_train_step = jax.jit(
      train_step,
      static_argnums=(0, 1),
      donate_argnums=(2, 3, 4),
      in_shardings=arg_shardings,
      out_shardings=out_shardings)

  new_optimizer_state, new_params, new_model_state, loss, grad_norm = jitted_train_step(
      workload, opt_update_fn, model_state, optimizer_state,
      current_param_container, batch, rng, grad_clip,
      label_smoothing)
=======
  new_optimizer_state, new_params, new_model_state, loss, grad_norm = (
    pmapped_train_step(  # pylint: disable=line-too-long
      workload,
      opt_update_fn,
      model_state,
      optimizer_state,
      current_param_container,
      batch,
      per_device_rngs,
      grad_clip,
      label_smoothing,
    )
  )
>>>>>>> 51eb65fe

  # Log loss, grad_norm.
  if (
    global_step <= 100 or global_step % 500 == 0
  ) and workload.metrics_logger is not None:
    workload.metrics_logger.append_scalar_metrics(
<<<<<<< HEAD
        {
            'loss': loss.item(),
            'grad_norm': grad_norm.item(),
        }, global_step)
=======
      {
        'loss': loss[0],
        'grad_norm': grad_norm[0],
      },
      global_step,
    )
>>>>>>> 51eb65fe
  return (new_optimizer_state, opt_update_fn), new_params, new_model_state


def prepare_for_eval(
  workload: spec.Workload,
  current_param_container: spec.ParameterContainer,
  current_params_types: spec.ParameterTypeTree,
  model_state: spec.ModelAuxiliaryState,
  hyperparameters: spec.Hyperparameters,
  loss_type: spec.LossType,
  optimizer_state: spec.OptimizerState,
  eval_results: List[Tuple[int, float]],
  global_step: int,
  rng: spec.RandomState,
) -> spec.UpdateReturn:
  """Return (updated_optimizer_state, updated_params)."""
  del workload
  del hyperparameters
  del current_params_types
  del loss_type
  del eval_results
  del global_step
  del rng
  return (optimizer_state, current_param_container, model_state)<|MERGE_RESOLUTION|>--- conflicted
+++ resolved
@@ -1,9 +1,4 @@
 """Update submission function in Jax."""
-<<<<<<< HEAD
-=======
-
-import functools
->>>>>>> 51eb65fe
 from typing import Any, Dict, List, Optional, Tuple
 
 import jax
@@ -17,7 +12,6 @@
 _GRAD_CLIP_EPS = 1e-6
 
 
-<<<<<<< HEAD
 def train_step(workload,
                opt_update_fn,
                model_state,
@@ -28,26 +22,6 @@
                grad_clip,
                label_smoothing):
 
-=======
-@functools.partial(
-  jax.pmap,
-  axis_name='batch',
-  in_axes=(None, None, 0, 0, 0, 0, 0, None, None),
-  static_broadcasted_argnums=(0, 1),
-  donate_argnums=(2, 3, 4),
-)
-def pmapped_train_step(
-  workload,
-  opt_update_fn,
-  model_state,
-  optimizer_state,
-  current_param_container,
-  batch,
-  rng,
-  grad_clip,
-  label_smoothing,
-):
->>>>>>> 51eb65fe
   def _loss_fn(params):
     """Loss function used for training."""
     logits, new_model_state = workload.model_fn(
@@ -70,17 +44,8 @@
 
   grad_fn = jax.value_and_grad(_loss_fn, has_aux=True)
   (summed_loss, (n_valid_examples, new_model_state)), grad = grad_fn(
-<<<<<<< HEAD
       current_param_container)
   # Compute mean loss and grad
-=======
-    current_param_container
-  )
-  # Get correct global mean loss and grad.
-  (summed_loss, n_valid_examples, grad) = lax.psum(
-    (summed_loss, n_valid_examples, grad), axis_name='batch'
-  )
->>>>>>> 51eb65fe
   loss = summed_loss / n_valid_examples
   grad = jax.tree.map(lambda x: x / n_valid_examples, grad)
 
@@ -129,7 +94,6 @@
     grad_clip = hyperparameters.grad_clip
   else:
     grad_clip = None
-<<<<<<< HEAD
   # Create shardings for each argument
   mesh = jax.sharding.Mesh(jax.devices(), ('batch'))
   replicated = jax_sharding_utils.get_replicate_sharding(
@@ -169,40 +133,16 @@
       workload, opt_update_fn, model_state, optimizer_state,
       current_param_container, batch, rng, grad_clip,
       label_smoothing)
-=======
-  new_optimizer_state, new_params, new_model_state, loss, grad_norm = (
-    pmapped_train_step(  # pylint: disable=line-too-long
-      workload,
-      opt_update_fn,
-      model_state,
-      optimizer_state,
-      current_param_container,
-      batch,
-      per_device_rngs,
-      grad_clip,
-      label_smoothing,
-    )
-  )
->>>>>>> 51eb65fe
 
   # Log loss, grad_norm.
   if (
     global_step <= 100 or global_step % 500 == 0
   ) and workload.metrics_logger is not None:
     workload.metrics_logger.append_scalar_metrics(
-<<<<<<< HEAD
         {
             'loss': loss.item(),
             'grad_norm': grad_norm.item(),
         }, global_step)
-=======
-      {
-        'loss': loss[0],
-        'grad_norm': grad_norm[0],
-      },
-      global_step,
-    )
->>>>>>> 51eb65fe
   return (new_optimizer_state, opt_update_fn), new_params, new_model_state
 
 

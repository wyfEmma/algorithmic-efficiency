"""Data preprocessing for LibriSpeech.

Modified from https://github.com/lsari/librispeech_100.
"""

import json
import os
import sys

import librosa
import numpy as np
import pandas as pd

WINDOW_SIZE = 0.02
WINDOW_STRIDE = 0.01
WINDOW = 'hamming'


def check_characters(string, labels):
  for c in string:
    if c not in labels:
      return False
  return True


def analyze_transcripts(train_data_dir, ignore_space=False):
  char_labels = set()
  for j, speaker_folder in enumerate(os.listdir(train_data_dir)):
    if j % 10 == 0:
      print(j)
    for chapter_folder in os.listdir(f'{train_data_dir}/{speaker_folder}'):
<<<<<<< HEAD
      trans_file = (f'{train_data_dir}/{speaker_folder}/{chapter_folder}/'
                    f'{speaker_folder}-{chapter_folder}.trans.txt')
      with open(trans_file, 'r') as f:
=======
      trans_file = f'{train_data_dir}/{speaker_folder}/{chapter_folder}/'
      trans_file += f'{speaker_folder}-{chapter_folder}.trans.txt'
      with open(trans_file, 'r', encoding='UTF-8') as f:
>>>>>>> 44d1b09b
        for line in f:
          _, trans = line.strip().split(' ', maxsplit=1)
          if ignore_space:
            char_labels = char_labels.union(set(trans.replace(' ', '')))
          else:
            char_labels = char_labels.union(set(trans))

  output_labels = ['_'] + sorted(list(char_labels))
  output_label_dict_inner = {c: i for i, c in enumerate(output_labels)}
  os.makedirs('data', exist_ok=True)
  with open('data/labels.json', 'w', encoding='UTF-8') as f:
    json.dump(output_label_dict_inner, f, indent=4)

  return output_label_dict_inner


def get_txt(data_folder, labels_dict, ignore_space=False):
  file_trans = []
  for j, speaker_folder in enumerate(os.listdir(data_folder)):
    if j % 20 == 0:
      print(f'{j}th speaker')
    if not speaker_folder.isdigit():
      continue
<<<<<<< HEAD
    for chapter_folder in os.listdir(f'{data_dir}/{speaker_folder}'):
      trans_file = (f'{data_dir}/{speaker_folder}/{chapter_folder}/'
                    f'{speaker_folder}-{chapter_folder}.trans.txt')
      with open(trans_file, 'r') as f:
        for l in f:
          utt, trans = l.strip().split(' ', maxsplit=1)
          audio_path = (
              f'{data_dir}/{speaker_folder}/{chapter_folder}/{utt}.flac')
=======
    for chapter_folder in os.listdir(f'{data_folder}/{speaker_folder}'):
      trans_file = f'{data_folder}/{speaker_folder}/{chapter_folder}/'
      trans_file += f'{speaker_folder}-{chapter_folder}.trans.txt'
      with open(trans_file, 'r', encoding='UTF-8') as f:
        for l in f:
          utt, trans = l.strip().split(' ', maxsplit=1)
          audio_path = f'{data_folder}/{speaker_folder}/'
          audio_path += f'{chapter_folder}/{utt}.flac'
>>>>>>> 44d1b09b
          assert os.path.isfile(audio_path)
          if check_characters(trans, labels_dict) and len(trans) > 10:
            if ignore_space:
              trans = trans.replace(' ', '')
            trans_ids = [labels_dict[c] for c in trans]
            file_trans.append(
                [audio_path, trans, trans_ids, f'speaker-{speaker_folder}'])

  return pd.DataFrame(
      file_trans, columns=['file', 'trans', 'trans_ids', 'speaker'])


def load_audio(audio_path):
  sound, sample_rate = librosa.load(audio_path, sr=16000)
  audio_duration = librosa.get_duration(filename=f'{audio_path}')

  if len(sound.shape) > 1:
    if sound.shape[1] == 1:
      sound = sound.squeeze()
    else:
      sound = sound.mean(axis=1)  # multiple channels, average
  return sound, sample_rate, audio_duration


def extract_spect_mvn(audio_path):
  y, sample_rate, audio_duration = load_audio(audio_path)

  n_fft = int(sample_rate * WINDOW_SIZE)
  win_length = n_fft
  hop_length = int(sample_rate * WINDOW_STRIDE)
  # STFT
  d = librosa.stft(
      y,
      n_fft=n_fft,
      hop_length=hop_length,
      win_length=win_length,
      window=WINDOW)
  spect, _ = librosa.magphase(d)
  # S = log(S+1)
  spect = np.log1p(spect)
  # spect = torch.FloatTensor(spect)
  # if self.normalize:
  print(spect.shape)
  mean = np.mean(spect)
  std = np.std(spect)
  spect -= mean
  spect /= std
  return spect.T, audio_duration


def main(data_dir):
  trans_dir = os.getcwd() + 'data'
  save_dir = os.getcwd() + '/data/stft/'
  os.makedirs(trans_dir, exist_ok=True)
  os.makedirs(save_dir, exist_ok=True)

  output_label_dict = analyze_transcripts(f'{data_dir}/train-clean-100')

  subset_list = [
      'dev-clean', 'test-clean', 'dev-other', 'test-other', 'train-clean-100'
  ]
  for subset in subset_list:
    print(subset)
    df = get_txt(f'{data_dir}/{subset}', output_label_dict)
    df.to_csv(f'data/trans_{subset}.csv')

  for subset in subset_list:
    df = pd.read_csv(f'data/trans_{subset}.csv')
    dataset = []
<<<<<<< HEAD
    for _, row in df.iterrows():
      s, duration = extract_spect_mvn(row['file'])
      wave, _ = os.path.splitext(os.path.basename(row['file']))
      feat_name = '{}_{:.3f}_{:.3f}.npy'.format(wave, 0, duration)
=======
    for i, row in df.iterrows():
      S, duration = extract_spect_mvn(row['file'])
      wave, extension = os.path.splitext(os.path.basename(row['file']))
      feat_name = f'{wave}_{0:.3f}_{duration:.3f}.npy'
>>>>>>> 44d1b09b
      save_path = os.path.join(save_dir, feat_name)
      np.save(save_path, s)

      row['features'] = save_path
      row['duration'] = duration
      row.pop('Unnamed: 0')
      dataset.append(row)

    features_df = pd.DataFrame(dataset)
<<<<<<< HEAD
    features_df.to_csv('data/features_{}.csv'.format(subset))


if __name__ == '__main__':
  main(data_dir=sys.argv[1])
=======
    features_df.to_csv(f'data/features_{subset}.csv')
>>>>>>> 44d1b09b
<|MERGE_RESOLUTION|>--- conflicted
+++ resolved
@@ -29,15 +29,9 @@
     if j % 10 == 0:
       print(j)
     for chapter_folder in os.listdir(f'{train_data_dir}/{speaker_folder}'):
-<<<<<<< HEAD
       trans_file = (f'{train_data_dir}/{speaker_folder}/{chapter_folder}/'
                     f'{speaker_folder}-{chapter_folder}.trans.txt')
-      with open(trans_file, 'r') as f:
-=======
-      trans_file = f'{train_data_dir}/{speaker_folder}/{chapter_folder}/'
-      trans_file += f'{speaker_folder}-{chapter_folder}.trans.txt'
       with open(trans_file, 'r', encoding='UTF-8') as f:
->>>>>>> 44d1b09b
         for line in f:
           _, trans = line.strip().split(' ', maxsplit=1)
           if ignore_space:
@@ -61,25 +55,14 @@
       print(f'{j}th speaker')
     if not speaker_folder.isdigit():
       continue
-<<<<<<< HEAD
-    for chapter_folder in os.listdir(f'{data_dir}/{speaker_folder}'):
-      trans_file = (f'{data_dir}/{speaker_folder}/{chapter_folder}/'
+    for chapter_folder in os.listdir(f'{data_folder}/{speaker_folder}'):
+      trans_file = (f'{data_folder}/{speaker_folder}/{chapter_folder}/'
                     f'{speaker_folder}-{chapter_folder}.trans.txt')
-      with open(trans_file, 'r') as f:
+      with open(trans_file, 'r', encoding='UTF-8') as f:
         for l in f:
           utt, trans = l.strip().split(' ', maxsplit=1)
           audio_path = (
-              f'{data_dir}/{speaker_folder}/{chapter_folder}/{utt}.flac')
-=======
-    for chapter_folder in os.listdir(f'{data_folder}/{speaker_folder}'):
-      trans_file = f'{data_folder}/{speaker_folder}/{chapter_folder}/'
-      trans_file += f'{speaker_folder}-{chapter_folder}.trans.txt'
-      with open(trans_file, 'r', encoding='UTF-8') as f:
-        for l in f:
-          utt, trans = l.strip().split(' ', maxsplit=1)
-          audio_path = f'{data_folder}/{speaker_folder}/'
-          audio_path += f'{chapter_folder}/{utt}.flac'
->>>>>>> 44d1b09b
+              f'{data_folder}/{speaker_folder}/{chapter_folder}/{utt}.flac')
           assert os.path.isfile(audio_path)
           if check_characters(trans, labels_dict) and len(trans) > 10:
             if ignore_space:
@@ -149,17 +132,10 @@
   for subset in subset_list:
     df = pd.read_csv(f'data/trans_{subset}.csv')
     dataset = []
-<<<<<<< HEAD
     for _, row in df.iterrows():
       s, duration = extract_spect_mvn(row['file'])
       wave, _ = os.path.splitext(os.path.basename(row['file']))
       feat_name = '{}_{:.3f}_{:.3f}.npy'.format(wave, 0, duration)
-=======
-    for i, row in df.iterrows():
-      S, duration = extract_spect_mvn(row['file'])
-      wave, extension = os.path.splitext(os.path.basename(row['file']))
-      feat_name = f'{wave}_{0:.3f}_{duration:.3f}.npy'
->>>>>>> 44d1b09b
       save_path = os.path.join(save_dir, feat_name)
       np.save(save_path, s)
 
@@ -169,12 +145,8 @@
       dataset.append(row)
 
     features_df = pd.DataFrame(dataset)
-<<<<<<< HEAD
     features_df.to_csv('data/features_{}.csv'.format(subset))
 
 
 if __name__ == '__main__':
-  main(data_dir=sys.argv[1])
-=======
-    features_df.to_csv(f'data/features_{subset}.csv')
->>>>>>> 44d1b09b
+  main(data_dir=sys.argv[1])
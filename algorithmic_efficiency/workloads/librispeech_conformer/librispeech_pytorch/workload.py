--- conflicted
+++ resolved
@@ -14,18 +14,9 @@
 import algorithmic_efficiency.random_utils as prng
 from algorithmic_efficiency.workloads.librispeech_conformer import metrics
 from algorithmic_efficiency.workloads.librispeech_conformer import workload
-<<<<<<< HEAD
-from algorithmic_efficiency.workloads.librispeech_conformer.librispeech_pytorch.model import \
-    ConformerConfig
-from algorithmic_efficiency.workloads.librispeech_conformer.librispeech_pytorch.model import \
-    ConformerEncoderDecoder
-from algorithmic_efficiency.workloads.librispeech_conformer.librispeech_pytorch.model import \
-    initialize
 from algorithmic_efficiency.workloads.librispeech_conformer.librispeech_pytorch.libri_dataset import LibriDataset
-=======
 from algorithmic_efficiency.workloads.librispeech_conformer.librispeech_pytorch import \
     model as conformer_model
->>>>>>> 3a3d4c19
 
 USE_PYTORCH_DDP, RANK, DEVICE, N_GPUS = pytorch_utils.pytorch_setup()
 
@@ -56,13 +47,9 @@
 
   def init_model_fn(self, rng: spec.RandomState) -> spec.ModelInitState:
     torch.random.manual_seed(rng[0])
-<<<<<<< HEAD
     torch.backends.cudnn.benchmark = False
-    model = ConformerEncoderDecoder(ConformerConfig())
-=======
     model = conformer_model.ConformerEncoderDecoder(
         conformer_model.ConformerConfig())
->>>>>>> 3a3d4c19
     self._model = model
     self.ctc_loss = torch.nn.CTCLoss(blank=0, reduction='none')
     # Run model once to initialize lazy layers
@@ -125,10 +112,8 @@
     }
 
     with contexts[mode]():
-<<<<<<< HEAD
-      logits, logits_paddings = model(
-          augmented_and_preprocessed_input_batch['inputs'][0].to(DEVICE),
-          augmented_and_preprocessed_input_batch['inputs'][1].to(DEVICE))
+      inputs, input_paddings = augmented_and_preprocessed_input_batch['inputs']
+      logits, logits_paddings = model(inputs.to(DEVICE), input_paddings.to(DEVICE))
 
     return (logits, logits_paddings), None
 
@@ -138,7 +123,7 @@
       self._param_types = param_utils.pytorch_param_types(self._param_shapes)
     return self._param_types
 
-  def build_input_queue(self,
+  def _build_input_queue(self,
                         data_rng: jax.random.PRNGKey,
                         split: str,
                         data_dir: str,
@@ -150,7 +135,7 @@
     train = False
 
     if split == 'train':
-      split = 'train-clean-100'#+train-clean-360+train-other-500'
+      split = 'train-clean-100+train-clean-360+train-other-500'
       train = True
     elif split == 'eval_train':
       split = 'train-clean-100'
@@ -187,76 +172,6 @@
     return dataloader
   
   def loss_fn(
-=======
-      inputs, input_paddings = augmented_and_preprocessed_input_batch['inputs']
-      logits, logits_paddings = model(inputs, input_paddings)
-
-    return (logits, logits_paddings), None
-
-  def _build_input_queue(self,
-                         data_rng: jax.random.PRNGKey,
-                         split: str,
-                         data_dir: str,
-                         global_batch_size: int,
-                         num_batches: Optional[int] = None,
-                         repeat_final_dataset: bool = False):
-    per_device_batch_size = int(global_batch_size / N_GPUS)
-    keys = ['inputs', 'targets']
-    np_iter = super()._build_input_queue(data_rng,
-                                         split,
-                                         data_dir,
-                                         global_batch_size,
-                                         num_batches,
-                                         repeat_final_dataset)
-    while True:
-      # Only iterate over tf input pipeline in one Python process to
-      # avoid creating too many threads.
-      if RANK == 0:
-        batch = next(np_iter)  # pylint: disable=stop-iteration-return
-        tensor_list = []
-        for key in keys:
-          value, value_paddings = batch[key]
-          tensor = torch.as_tensor(value, dtype=torch.float32, device=DEVICE)
-          tensor_paddings = torch.as_tensor(
-              value_paddings, dtype=torch.float32, device=DEVICE)
-          tensor_list.append(tensor)
-          tensor_list.append(tensor_paddings)
-          if USE_PYTORCH_DDP:
-            batch[key] = (tensor[0], tensor_paddings[0])
-          else:
-            batch[key] = (tensor.view(-1, *value.shape[2:]),
-                          tensor_paddings.view(-1, *value_paddings.shape[2:]))
-        # Send batch to other devices when using DDP.
-        if USE_PYTORCH_DDP:
-          # During eval, the batch size of the remainder might be different.
-          if split != 'train':
-            per_device_batch_size = torch.tensor(
-                len(batch['inputs'][0]), dtype=torch.int32, device=DEVICE)
-            dist.broadcast(per_device_batch_size, src=0)
-          dist.broadcast(torch.cat(tensor_list, dim=-1), src=0)
-      else:
-        # During eval, the batch size of the remainder might be different.
-        if split != 'train':
-          per_device_batch_size = torch.empty((1,),
-                                              dtype=torch.int32,
-                                              device=DEVICE)
-          dist.broadcast(per_device_batch_size, src=0)
-        tensor = torch.empty(
-            (N_GPUS, per_device_batch_size, MAX_INPUT_LENGTH * 2 + 256 * 2),
-            dtype=torch.float32,
-            device=DEVICE)
-        dist.broadcast(tensor, src=0)
-        # Note that the order of the keys is important.
-        tensors = tensor.split([MAX_INPUT_LENGTH, MAX_INPUT_LENGTH, 256, 256],
-                               dim=-1)
-        batch = {
-            'inputs': (tensors[0][RANK], tensors[1][RANK]),
-            'targets': (tensors[2][RANK], tensors[3][RANK]),
-        }
-      yield batch
-
-  def _loss_fn(
->>>>>>> 3a3d4c19
       self,
       label_batch: Tuple[spec.Tensor, spec.Tensor],
       logits_batch: Tuple[spec.Tensor, spec.Tensor]
@@ -338,13 +253,8 @@
     data_rng, model_rng = prng.split(rng, 2)
     if split not in self._eval_iters:
       # These iterators repeat indefinitely.
-<<<<<<< HEAD
       self._eval_iters[split] = (
-          self.build_input_queue(
-=======
-      self._eval_iters[split] = itertools.cycle(
           self._build_input_queue(
->>>>>>> 3a3d4c19
               data_rng, split, data_dir, global_batch_size=global_batch_size))
 
     total_metrics = {
@@ -367,22 +277,6 @@
           dropout_rate=0.1,  # Default, unused for eval.
           aux_dropout_rate=0.1,  # Default, unused for eval.
           update_batch_norm=False)
-<<<<<<< HEAD
-
-      with torch.no_grad():
-        decoded, decoded_paddings = self.greedy_decode(logits, logits_padding)
-        word_errors, num_words = metrics.compute_wer(
-            decoded=decoded.detach().cpu().numpy(),
-            decoded_paddings=decoded_paddings.detach().cpu().numpy(),
-            targets=batch['targets'][0].detach().cpu().numpy(),
-            target_paddings=batch['targets'][1].detach(
-            ).cpu().numpy(),
-            tokenizer=self.tokenizer)
-        loss = self.compute_loss(logits,
-                                 logits_padding,
-                                 batch['targets'][0],
-                                 batch['targets'][1])
-=======
       decoded, decoded_paddings = self.greedy_decode(logits, logits_padding)
       targets, target_paddings = batch['targets']
       word_errors, num_words = metrics.compute_wer(
@@ -392,7 +286,6 @@
           target_paddings=target_paddings.detach().cpu().numpy(),
           tokenizer=self.tokenizer)
       loss = self._loss_fn((targets, target_paddings), (logits, logits_padding))
->>>>>>> 3a3d4c19
       batch_metrics = {
           'loss': loss['loss'],
           'lengths': loss['lengths'],

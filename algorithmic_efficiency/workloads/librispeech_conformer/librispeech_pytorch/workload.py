--- conflicted
+++ resolved
@@ -116,34 +116,18 @@
                          repeat_final_dataset: bool = False):
     del num_batches
     del repeat_final_dataset
-<<<<<<< HEAD
-    train = False
-
-    eval_train = False
-=======
     train = split == 'train'
->>>>>>> c439a26b
     if split == 'train':
       ds_split = 'train-clean-100+train-clean-360+train-other-500'
     elif split == 'eval_train':
-<<<<<<< HEAD
-      eval_train = True
-      split = 'train-clean-100+train-clean-360+train-other-500'
-=======
       ds_split = 'train-clean-100+train-clean-360+train-other-500'
->>>>>>> c439a26b
     elif split == 'validation':
       ds_split = 'dev-clean+dev-other'
     elif split == 'test':
       ds_split = 'test-clean'
 
-<<<<<<< HEAD
-    ds = LibriSpeechDataset(split=split, data_dir=data_dir)
-    if eval_train:
-=======
     ds = LibriSpeechDataset(split=ds_split, data_dir=data_dir)
     if split == 'eval_train':
->>>>>>> c439a26b
       indices = list(range(len(ds)))
       random.Random(data_rng[0]).shuffle(indices)
       ds = torch.utils.data.Subset(ds, indices[:self.num_eval_train_examples])
@@ -175,17 +159,10 @@
     return dataloader
 
   def _loss_fn(
-<<<<<<< HEAD
-    self,
-    label_batch: spec.Tensor,
-    logits_batch: spec.Tensor,
-    mask_batch: Optional[spec.Tensor] = None,
-=======
       self,
       label_batch: spec.Tensor,
       logits_batch: spec.Tensor,
       mask_batch: Optional[spec.Tensor] = None,
->>>>>>> c439a26b
   ):  # differentiable
     """Return detailed loss-dict."""
     targets, target_paddings = label_batch
@@ -206,21 +183,11 @@
       mask_batch = target_lengths
     n_valid_examples = mask_batch.sum().to(per_example_losses)
     summed_loss = per_example_losses.sum()
-<<<<<<< HEAD
-
-    if USE_PYTORCH_DDP:
-      dist_nn.all_reduce(summed_loss)
-      dist_nn.all_reduce(n_valid_examples)
-    
-    n_valid_examples = max(n_valid_examples, 1)
-    
-=======
     if USE_PYTORCH_DDP:
       # Use dist_nn.all_reduce to ensure correct gradient scaling.
       dist_nn.all_reduce(summed_loss)
       dist_nn.all_reduce(n_valid_examples)
     n_valid_examples = max(n_valid_examples, 1)
->>>>>>> c439a26b
     return {
         'loss': per_example_losses,
         'lengths': mask_batch.sum(),

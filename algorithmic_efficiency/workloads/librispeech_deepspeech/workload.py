from algorithmic_efficiency.workloads.librispeech_conformer import workload


class BaseDeepspeechLibrispeechWorkload(workload.BaseLibrispeechWorkload):

  @property
<<<<<<< HEAD
  def validation_target_value(self):
    return 0.12749866
=======
  def target_value(self):
    return 0.1162
>>>>>>> 91b481a5

  @property
  def test_target_value(self):
    return 0.067976

  @property
  def step_hint(self) -> int:
    """Max num steps the target setting algo was given to reach the target."""
    return 60_000<|MERGE_RESOLUTION|>--- conflicted
+++ resolved
@@ -4,13 +4,8 @@
 class BaseDeepspeechLibrispeechWorkload(workload.BaseLibrispeechWorkload):
 
   @property
-<<<<<<< HEAD
   def validation_target_value(self):
-    return 0.12749866
-=======
-  def target_value(self):
     return 0.1162
->>>>>>> 91b481a5
 
   @property
   def test_target_value(self):

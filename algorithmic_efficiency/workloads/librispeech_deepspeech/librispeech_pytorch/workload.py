from typing import Optional

import torch
from torch.nn.parallel import DistributedDataParallel as DDP
<<<<<<< HEAD
=======

>>>>>>> 83501881
from algorithmic_efficiency import param_utils
from algorithmic_efficiency import spec
from algorithmic_efficiency.pytorch_utils import pytorch_setup
from algorithmic_efficiency.workloads.librispeech_conformer.librispeech_pytorch.model import \
    initialize
from algorithmic_efficiency.workloads.librispeech_conformer.librispeech_pytorch.workload import \
    LibriSpeechConformerWorkload
from algorithmic_efficiency.workloads.librispeech_deepspeech.librispeech_pytorch.model import \
    DeepspeechConfig
from algorithmic_efficiency.workloads.librispeech_deepspeech.librispeech_pytorch.model import \
    DeepspeechEncoderDecoder

USE_PYTORCH_DDP, RANK, DEVICE, N_GPUS = pytorch_setup()

MAX_INPUT_LENGTH = 320000


class LibriSpeechDeepSpeechWorkload(LibriSpeechConformerWorkload):

  def init_model_fn(
      self,
      rng: spec.RandomState,
      dropout_rate: Optional[float] = None,
      aux_dropout_rate: Optional[float] = None) -> spec.ModelInitState:
    """Deepspeech model init function.

    Here we use dropout_rate as feed_forward_dropout_rate, and aux_dropout_rate
    as input_dropout_rate.
    """
    torch.random.manual_seed(rng[0])
<<<<<<< HEAD
    model = DeepspeechEncoderDecoder(DeepspeechConfig()).eval()
    self._model = model
=======
    torch.backends.cudnn.benchmark = False
    model = DeepspeechEncoderDecoder(
        DeepspeechConfig(
            feed_forward_dropout_rate=dropout_rate,
            input_dropout_rate=aux_dropout_rate))
>>>>>>> 83501881
    self.ctc_loss = torch.nn.CTCLoss(blank=0, reduction='none')
    # Run model once to initialize lazy layers.
    t = MAX_INPUT_LENGTH
    wave = torch.randn((2, t))
    pad = torch.zeros_like(wave)
    _ = model(wave, pad)
    initialize(model)
<<<<<<< HEAD
    self._param_shapes = param_utils.pytorch_param_shapes(model)
    self._param_types = param_utils.pytorch_param_types(self._param_shapes)    
=======

    self._param_shapes = param_utils.pytorch_param_shapes(model)
    self._param_types = param_utils.pytorch_param_types(self._param_shapes)
>>>>>>> 83501881
    model.to(DEVICE)
    self.requires_sync_before_eval = False
    if N_GPUS > 1:
      if USE_PYTORCH_DDP:
        model = DDP(model, device_ids=[RANK], output_device=RANK)
      else:
        model = torch.nn.DataParallel(model)
    return model, None<|MERGE_RESOLUTION|>--- conflicted
+++ resolved
@@ -2,10 +2,7 @@
 
 import torch
 from torch.nn.parallel import DistributedDataParallel as DDP
-<<<<<<< HEAD
-=======
 
->>>>>>> 83501881
 from algorithmic_efficiency import param_utils
 from algorithmic_efficiency import spec
 from algorithmic_efficiency.pytorch_utils import pytorch_setup
@@ -36,16 +33,10 @@
     as input_dropout_rate.
     """
     torch.random.manual_seed(rng[0])
-<<<<<<< HEAD
-    model = DeepspeechEncoderDecoder(DeepspeechConfig()).eval()
-    self._model = model
-=======
-    torch.backends.cudnn.benchmark = False
     model = DeepspeechEncoderDecoder(
         DeepspeechConfig(
             feed_forward_dropout_rate=dropout_rate,
             input_dropout_rate=aux_dropout_rate))
->>>>>>> 83501881
     self.ctc_loss = torch.nn.CTCLoss(blank=0, reduction='none')
     # Run model once to initialize lazy layers.
     t = MAX_INPUT_LENGTH
@@ -53,14 +44,9 @@
     pad = torch.zeros_like(wave)
     _ = model(wave, pad)
     initialize(model)
-<<<<<<< HEAD
-    self._param_shapes = param_utils.pytorch_param_shapes(model)
-    self._param_types = param_utils.pytorch_param_types(self._param_shapes)    
-=======
 
     self._param_shapes = param_utils.pytorch_param_shapes(model)
     self._param_types = param_utils.pytorch_param_types(self._param_shapes)
->>>>>>> 83501881
     model.to(DEVICE)
     self.requires_sync_before_eval = False
     if N_GPUS > 1:

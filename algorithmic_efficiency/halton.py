"""Hyperparameter sweeps with Halton sequences of quasi-random numbers.

Based off the algorithms described in https://arxiv.org/abs/1706.03200. Inspired
by the code in
https://github.com/google/uncertainty-baselines/blob/master/uncertainty_baselines/halton.py
written by the same authors.
"""

import collections
import functools
import itertools
import math
from typing import Any, Callable, Dict, List, Sequence, Text, Tuple, Union

from numpy import random

_SweepSequence = List[Dict[Text, Any]]
_GeneratorFn = Callable[[float], Tuple[Text, float]]


def generate_primes(n: int):
  """Generate primes less than `n` (except 2) using the Sieve of Sundaram."""
  half_m1 = int((n - 2) / 2)
  sieve = [0] * (half_m1 + 1)
  for outer in range(1, half_m1 + 1):
    inner = outer
    while outer + inner + 2 * outer * inner <= half_m1:
      sieve[outer + inner + (2 * outer * inner)] = 1
      inner += 1
  return [2 * i + 1 for i in range(1, half_m1 + 1) if sieve[i] == 0]


def _is_prime(n: int):
  """Check if `n` is a prime number."""
  return all(n % i != 0 for i in range(2, int(n**0.5) + 1)) and n != 2


def _generate_dim(num_samples: int,
                  base: int,
                  per_dim_shift: bool,
                  shuffled_seed_sequence: List[int]):
  """Generate `num_samples` from a Van der Corput sequence with base `base`.

  Args:
    num_samples: int, the number of samples to generate.
    base: int, the base for the Van der Corput sequence. Must be prime.
    per_dim_shift: boolean, if true then each dim in the sequence is shifted by
      a random float (and then passed through fmod(n, 1.0) to keep in the range
      [0, 1)).
    shuffled_seed_sequence: an optional list of length `base`, used as the input
      sequence to generate samples. Useful for deterministic testing.

  Returns:
    A shuffled Van der Corput sequence of length `num_samples`, and optionally a
    shift added to each dimension.

  Raises:
    ValueError: if `base` is negative or not prime.
  """
  if base < 0 or not _is_prime(base):
<<<<<<< HEAD
    raise ValueError(
        'Each Van der Corput sequence requires a prime `base`, received '
        f'{base}.')
=======
    raise ValueError('Each Van der Corput sequence requires a prime `base`, '
                     f'received {base}.')
>>>>>>> 44d1b09b

  rng = random.RandomState(base)
  if shuffled_seed_sequence is None:
    shuffled_seed_sequence = list(range(1, base))
    # np.random.RandomState uses MT19937 (see
    # https://numpy.org/devdocs/reference/random/legacy.html#numpy.random.RandomState).
    rng.shuffle(shuffled_seed_sequence)
    shuffled_seed_sequence = [0] + shuffled_seed_sequence

  # Optionally generate a random float in the range [0, 1) to shift this
  # dimension by.
  dim_shift = rng.random_sample() if per_dim_shift else None

  dim_sequence = []
  for i in range(1, num_samples + 1):
    num = 0.
    denominator = base
    while i:
      num += shuffled_seed_sequence[i % base] / denominator
      denominator *= base
      i //= base
    if per_dim_shift:
      num = math.fmod(num + dim_shift, 1.0)
    dim_sequence.append(num)
  return dim_sequence


Matrix = List[List[int]]


def generate_sequence(num_samples: int,
                      num_dims: int,
                      skip: int = 100,
                      per_dim_shift: bool = True,
                      shuffle_sequence: bool = True,
                      primes: Sequence[int] = None,
                      shuffled_seed_sequence: Matrix = None) -> Matrix:
  """Generate `num_samples` from a Halton sequence of dimension `num_dims`.

  Each dimension is generated independently from a shuffled Van der Corput
  sequence with a different base prime, and an optional shift added. The
  generated points are, by default, shuffled before returning.

  Args:
    num_samples: int, the number of samples to generate.
    num_dims: int, the number of dimensions per generated sample.
    skip: non-negative int, if positive then a sequence is generated and the
      first `skip` samples are discarded in order to avoid unwanted
      correlations.
    per_dim_shift: boolean, if true then each dim in the sequence is shifted by
      a random float (and then passed through fmod(n, 1.0) to keep in the range
      [0, 1)).
    shuffle_sequence: boolean, if true then shuffle the sequence before
      returning.
    primes: an optional sequence (of length `num_dims`) of prime numbers to use
      as the base for the Van der Corput sequence for each dimension. Useful for
      deterministic testing.
    shuffled_seed_sequence: an optional list of length `num_dims`, with each
      element being a sequence of length `primes[d]`, used as the input sequence
      to the Van der Corput sequence for each dimension. Useful for
      deterministic testing.

  Returns:
    A shuffled Halton sequence of length `num_samples`, where each sample has
    `num_dims` dimensions, and optionally a shift added to each dimension.

  Raises:
    ValueError: if `skip` is negative.
    ValueError: if `primes` is provided and not of length `num_dims`.
    ValueError: if `shuffled_seed_sequence` is provided and not of length
      `num_dims`.
    ValueError: if `shuffled_seed_sequence[d]` is provided and not of length
      `primes[d]` for any d in range(num_dims).
  """
  if skip < 0:
    raise ValueError(f'Skip must be non-negative, received: {skip}.')

  if primes is not None and len(primes) != num_dims:
    raise ValueError(
        'If passing in a sequence of primes it must be the same length as '
<<<<<<< HEAD
        f'num_dims={num_dims}, received {primes} (len {len(primes)}).')
=======
        f'num_dims={num_dims}, received {primes} (len {len(primes)})')
>>>>>>> 44d1b09b

  if shuffled_seed_sequence is not None:
    if len(shuffled_seed_sequence) != num_dims:
      raise ValueError(
          'If passing in `shuffled_seed_sequence` it must be the same length '
          f'as num_dims={num_dims}, received {shuffled_seed_sequence} '
<<<<<<< HEAD
          f'(len {len(shuffled_seed_sequence)}).')
=======
          f'(len {len(shuffled_seed_sequence)})')
>>>>>>> 44d1b09b
    for d in range(num_dims):
      if len(shuffled_seed_sequence[d]) != primes[d]:
        raise ValueError(
            'If passing in `shuffled_seed_sequence` it must have element `{d}` '
            'be a sequence of length `primes[{d}]`={expected}, received '
            '{actual} (len {length})'.format(
                d=d,
                expected=primes[d],
                actual=shuffled_seed_sequence[d],
                length=shuffled_seed_sequence[d]))

  if primes is None:
    primes = []
    prime_attempts = 1
    while len(primes) < num_dims + 1:
      primes = generate_primes(1000 * prime_attempts)
      prime_attempts += 1
    primes = primes[-num_dims - 1:-1]

  # Skip the first `skip` points in the sequence because they can have unwanted
  # correlations.
  num_samples += skip

  halton_sequence = []
  for d in range(num_dims):
    if shuffled_seed_sequence is None:
      dim_shuffled_seed_sequence = None
    else:
      dim_shuffled_seed_sequence = shuffled_seed_sequence[d]
    dim_sequence = _generate_dim(
        num_samples=num_samples,
        base=primes[d],
        shuffled_seed_sequence=dim_shuffled_seed_sequence,
        per_dim_shift=per_dim_shift)
    dim_sequence = dim_sequence[skip:]
    halton_sequence.append(dim_sequence)

  # Transpose the 2-D list to be shape [num_samples, num_dims].
  halton_sequence = list(zip(*halton_sequence))

  # Shuffle the sequence.
  if shuffle_sequence:
    random.shuffle(halton_sequence)
  return halton_sequence


def _generate_double_point(name: Text,
                           min_val: float,
                           max_val: float,
                           scaling: Text,
                           halton_point: float) -> float:
  """Generate a float hyperparameter value from a Halton sequence point."""
  if scaling not in ['linear', 'log']:
    raise ValueError(
        'Only log or linear scaling is supported for floating point '
        f'parameters. Received {scaling}.')
  if scaling == 'log':
    # To transform from [0, 1] to [min_val, max_val] on a log scale we do:
    # min_val * exp(x * log(max_val / min_val)).
    rescaled_value = (
        min_val * math.exp(halton_point * math.log(max_val / min_val)))
  else:
    rescaled_value = halton_point * (max_val - min_val) + min_val
  return name, rescaled_value


def _generate_discrete_point(name: str,
                             feasible_points: Sequence[Any],
                             halton_point: float) -> Any:
  """Generate a discrete hyperparameter value from a Halton sequence point."""
  index = int(math.floor(halton_point * len(feasible_points)))
  return name, feasible_points[index]


_DiscretePoints = collections.namedtuple('_DiscretePoints', 'feasible_points')


def discrete(feasible_points: Sequence[Any]) -> Sequence[Any]:
  return _DiscretePoints(feasible_points)


def interval(start: int, end: int) -> Tuple[int, int]:
  return start, end


def loguniform(name: Text, range_endpoints: Tuple[int, int]) -> _GeneratorFn:
  min_val, max_val = range_endpoints
  return functools.partial(_generate_double_point,
                           name,
                           min_val,
                           max_val,
                           'log')


def uniform(
    name: Text, search_points: Union[_DiscretePoints,
                                     Tuple[int, int]]) -> _GeneratorFn:
  if isinstance(search_points, _DiscretePoints):
    return functools.partial(_generate_discrete_point,
                             name,
                             search_points.feasible_points)

  min_val, max_val = search_points
  return functools.partial(_generate_double_point,
                           name,
                           min_val,
                           max_val,
                           'linear')


def product(sweeps: Sequence[_SweepSequence]) -> _SweepSequence:
  """Cartesian product of a list of hyperparameter generators."""
  # A List[Dict] of hyperparameter names to sweep values.
  hyperparameter_sweep = []
  for hyperparameter_index in range(len(sweeps)):
    hyperparameter_sweep.append([])
    # Keep iterating until the iterator in sweep() ends.
    sweep_i = sweeps[hyperparameter_index]
    for point_index in range(len(sweep_i)):
      hyperparameter_name, value = list(sweep_i[point_index].items())[0]
      hyperparameter_sweep[-1].append((hyperparameter_name, value))
  return list(map(dict, itertools.product(*hyperparameter_sweep)))


def sweep(name, feasible_points: Sequence[Any]) -> _SweepSequence:
  return [{name: x} for x in feasible_points.feasible_points]


def zipit(generator_fns_or_sweeps: Sequence[Union[_GeneratorFn,
                                                  _SweepSequence]],
          length: int) -> _SweepSequence:
  """Zip together a list of hyperparameter generators.

  Args:
    generator_fns_or_sweeps: a sequence of either:
      -generator functions that accept a Halton sequence point and return a
      quasi-ranom sample, such as those returned by halton.uniform() or
      halton.loguniform()
      -lists of dicts with one key/value such as those returned by
      halton.sweep()
      We need to support both of these (instead of having halton.sweep() return
      a list of generator functions) so that halton.sweep() can be used directly
      as a list.
    length: the number of hyperparameter points to generate. If any of the
      elements in generator_fns_or_sweeps are sweep lists, and their length is
      less than `length`, the sweep generation will be terminated and will be
      the same length as the shortest sweep sequence.

  Returns:
    A list of dictionaries, one for each trial, with a key for each unique
    hyperparameter name from generator_fns_or_sweeps.
  """
  halton_sequence = generate_sequence(
      num_samples=length, num_dims=len(generator_fns_or_sweeps))
  # A List[Dict] of hyperparameter names to sweep values.
  hyperparameter_sweep = []
  for trial_index in range(length):
    hyperparameter_sweep.append({})
    for hyperparameter_index in range(len(generator_fns_or_sweeps)):
      halton_point = halton_sequence[trial_index][hyperparameter_index]
      if callable(generator_fns_or_sweeps[hyperparameter_index]):
        generator_fn = generator_fns_or_sweeps[hyperparameter_index]
        hyperparameter_name, value = generator_fn(halton_point)
      else:
        sweep_list = generator_fns_or_sweeps[hyperparameter_index]
        if trial_index > len(sweep_list):
          break
        hyperparameter_point = sweep_list[trial_index]
        hyperparameter_name, value = list(hyperparameter_point.items())[0]
      hyperparameter_sweep[trial_index][hyperparameter_name] = value
  return hyperparameter_sweep


def generate_search(search_space: Dict[str,
                                       Dict[str, Union[str, float, Sequence]]],
                    num_trials: int) -> List[collections.namedtuple]:
  """Generate a random search with the given bounds and scaling.

  Args:linear
    search_space: a dict where the keys are the hyperparameter names, and the
      values are a dict of:
        - {"min": x, "max", y, "scaling": z} where x and y are floats and z is
        one of "linear" or "log"
        - {"feasible_points": [...]} for discrete hyperparameters.
    num_trials: the number of hyperparameter points to generate.

  Returns:
    A list of length `num_trials` of namedtuples, each of which has attributes
    corresponding to the given hyperparameters, and values randomly sampled.
  """
  all_hyperparameter_names = list(search_space.keys())
  named_tuple_class = collections.namedtuple('Hyperparamters',
                                             all_hyperparameter_names)

  # hyper.zipit([
  #     hyper.loguniform('base_learning_rate', hyper.interval(1e-3, 0.1)),
  #     hyper.loguniform('one_minus_momentum', hyper.interval(1e-2, 0.1)),
  #     hyper.loguniform('l2', hyper.interval(1e-5, 1e-3)),
  #     hyper.uniform('dropout_rate', hyper.interval(0.01, 0.25)),
  # ], length=num_trials)

  hyperparameter_generators = []
  for name, space in search_space.items():
    if 'feasible_points' in space:  # Discrete search space.
      generator_fn = uniform(name, discrete(space['feasible_points']))
    else:  # Continuous space.
      if space['scaling'] == 'log':
        generator_fn = loguniform(name, interval(space['min'], space['max']))
      else:
        generator_fn = uniform(name, interval(space['min'], space['max']))
    hyperparameter_generators.append(generator_fn)

  return [
      named_tuple_class(**p)
      for p in zipit(hyperparameter_generators, num_trials)
  ]<|MERGE_RESOLUTION|>--- conflicted
+++ resolved
@@ -58,14 +58,8 @@
     ValueError: if `base` is negative or not prime.
   """
   if base < 0 or not _is_prime(base):
-<<<<<<< HEAD
-    raise ValueError(
-        'Each Van der Corput sequence requires a prime `base`, received '
-        f'{base}.')
-=======
     raise ValueError('Each Van der Corput sequence requires a prime `base`, '
                      f'received {base}.')
->>>>>>> 44d1b09b
 
   rng = random.RandomState(base)
   if shuffled_seed_sequence is None:
@@ -146,22 +140,14 @@
   if primes is not None and len(primes) != num_dims:
     raise ValueError(
         'If passing in a sequence of primes it must be the same length as '
-<<<<<<< HEAD
         f'num_dims={num_dims}, received {primes} (len {len(primes)}).')
-=======
-        f'num_dims={num_dims}, received {primes} (len {len(primes)})')
->>>>>>> 44d1b09b
 
   if shuffled_seed_sequence is not None:
     if len(shuffled_seed_sequence) != num_dims:
       raise ValueError(
           'If passing in `shuffled_seed_sequence` it must be the same length '
           f'as num_dims={num_dims}, received {shuffled_seed_sequence} '
-<<<<<<< HEAD
           f'(len {len(shuffled_seed_sequence)}).')
-=======
-          f'(len {len(shuffled_seed_sequence)})')
->>>>>>> 44d1b09b
     for d in range(num_dims):
       if len(shuffled_seed_sequence[d]) != primes[d]:
         raise ValueError(

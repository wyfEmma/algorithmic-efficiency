--- conflicted
+++ resolved
@@ -38,33 +38,12 @@
 
     torch.cuda.set_device(rank)
     profiler.set_local_rank(rank)
-    # only log once (for local rank == 0)
+    # Only log once (for local rank == 0).
     if rank != 0:
 
       def logging_pass(*args):
         pass
 
       logging.info = logging_pass
-    # initialize the process group
-<<<<<<< HEAD
-    dist.init_process_group('nccl')
-=======
-    dist.init_process_group('nccl', timeout=datetime.timedelta(seconds=3600))
-
-
-# torch.nn.functional.dropout will not be affected by this function.
-def maybe_update_dropout(model, dropout_rate):
-  if dropout_rate is None:
-    return
-  for child in list(model.modules()):
-    if isinstance(child, torch.nn.Dropout):
-      child.p = dropout_rate
-
-
-def update_attention_dropout(model, attention_dropout_rate):
-  if attention_dropout_rate is None:
-    return
-  for child in list(model.modules()):
-    if isinstance(child, torch.nn.MultiheadAttention):
-      child.dropout = attention_dropout_rate
->>>>>>> 3b1ac27f
+    # Initialize the process group.
+    dist.init_process_group('nccl', timeout=datetime.timedelta(seconds=3600))
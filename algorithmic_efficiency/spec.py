--- conflicted
+++ resolved
@@ -133,21 +133,7 @@
 
   @property
   @abc.abstractmethod
-<<<<<<< HEAD
-  def param_shapes(self):
-    """The shapes of the parameters in the workload model."""
-
-  @property
-  @abc.abstractmethod
-  def model_params_types(self) -> ParameterType:
-    """The types of the parameters in the workload model."""
-
-  @property
-  @abc.abstractmethod
-  def target_value(self) -> float:
-=======
   def target_value(self):
->>>>>>> d2ed6081
     """The target value to reach."""
 
   @property
@@ -196,11 +182,11 @@
     """The eval period of the workload in seconds."""
 
   @property
-<<<<<<< HEAD
   @abc.abstractmethod
   def step_hint(self) -> int:
     """Max num steps the target setting algo was given to reach the target."""
-=======
+
+  @property
   def param_shapes(self):
     """The shapes of the parameters in the workload model."""
     if self._param_shapes is None:
@@ -217,7 +203,6 @@
           'This should not happen, workload.init_model_fn() should be called '
           'before workload.param_types!')
     return self._param_types
->>>>>>> d2ed6081
 
   @abc.abstractmethod
   def is_output_params(self, param_key: ParameterKey) -> bool:

--- conflicted
+++ resolved
@@ -62,21 +62,12 @@
 Steps = int
 
 # BN EMAs.
-<<<<<<< HEAD
-ModelAuxillaryState = Any
-ModelInitState = Tuple[ParameterContainer, ModelAuxillaryState]
-
-
-UpdateReturn = Tuple[
-    OptimizerState, ParameterContainer, ModelAuxillaryState]
-=======
 ModelAuxiliaryState = Any
 ModelInitState = Tuple[ParameterContainer, ModelAuxiliaryState]
 
 
 UpdateReturn = Tuple[
     OptimizerState, ParameterContainer, ModelAuxiliaryState]
->>>>>>> 8215b1ef
 InitOptimizerFn = Callable[
     [ParameterShapeTree, Hyperparamters, RandomState],
     OptimizerState]
@@ -157,37 +148,12 @@
   @abc.abstractmethod
   def is_output_params(self, param_key: ParameterKey) -> bool:
     """Whether or not a key in ParameterContainer is the output layer parameters."""
-<<<<<<< HEAD
-=======
-
-  @abc.abstractmethod
-  def preprocess_for_train(
-      self,
-      selected_raw_input_batch: Tensor,
-      selected_label_batch: Tensor,  # Dense (not one-hot) labels.
-      train_mean: Tensor,
-      train_stddev: Tensor,
-      rng: RandomState) -> Tensor:
-    """return augmented_and_preprocessed_input_batch"""
-
-  @abc.abstractmethod
-  def preprocess_for_eval(
-      self,
-      raw_input_batch: Tensor,
-      train_mean: Tensor,
-      train_stddev: Tensor) -> Tensor:
-    """return preprocessed_input_batch"""
->>>>>>> 8215b1ef
 
   # InitModelFn = Callable[
   #     Tuple[ParameterShapeTree, RandomState], ParameterContainer]
   @abc.abstractmethod
   def init_model_fn(
-<<<<<<< HEAD
-      self, rng: RandomState) -> Tuple[ParameterContainer, ModelAuxillaryState]:
-=======
       self, rng: RandomState) -> Tuple[ParameterContainer, ModelAuxiliaryState]:
->>>>>>> 8215b1ef
     """return initial_params, initial_model_state"""
 
   # ModelFn = Callable[
@@ -197,13 +163,8 @@
   def model_fn(
       self,
       params: ParameterContainer,
-<<<<<<< HEAD
       input_batch: Tensor,
-      model_state: ModelAuxillaryState,
-=======
-      augmented_and_preprocessed_input_batch: Tensor,
       model_state: ModelAuxiliaryState,
->>>>>>> 8215b1ef
       mode: ForwardPassMode,
       rng: RandomState,
       update_batch_norm: bool) -> Tuple[Tensor, ModelAuxiliaryState]:
@@ -233,11 +194,7 @@
   def eval_model(
       self,
       params: ParameterContainer,
-<<<<<<< HEAD
-      model_state: ModelAuxillaryState,
-=======
       model_state: ModelAuxiliaryState,
->>>>>>> 8215b1ef
       rng: RandomState):
     """Run a full evaluation of the model."""
 
@@ -253,11 +210,7 @@
 def init_optimizer_state(
     workload: Workload,
     model_params: ParameterContainer,
-<<<<<<< HEAD
-    model_state: ModelAuxillaryState,
-=======
     model_state: ModelAuxiliaryState,
->>>>>>> 8215b1ef
     hyperparameters: Hyperparamters,
     rng: RandomState) -> OptimizerState:
   # return initial_optimizer_state
@@ -265,11 +218,7 @@
 
 
 _UpdateReturn = Tuple[
-<<<<<<< HEAD
-    OptimizerState, ParameterContainer, ModelAuxillaryState]
-=======
     OptimizerState, ParameterContainer, ModelAuxiliaryState]
->>>>>>> 8215b1ef
 # Each call to this function is considered a "step".
 # Can raise a TrainingCompleteError if it believe it has achieved the goal and
 # wants to end the run and receive a final free eval. It will not be restarted,
@@ -278,11 +227,7 @@
 # wait until the next free eval and not use this functionality.
 def update_params(
     workload: Workload,
-<<<<<<< HEAD
-    current_params: ParameterContainer,
-=======
     current_param_container: ParameterContainer,
->>>>>>> 8215b1ef
     current_params_types: ParameterTypeTree,
     model_state: ModelAuxiliaryState,
     hyperparameters: Hyperparamters,
@@ -304,11 +249,7 @@
     workload: Workload,
     input_queue: Iterator[Tuple[Tensor, Tensor]],
     optimizer_state: OptimizerState,
-<<<<<<< HEAD
-    current_params: ParameterContainer,
-=======
     current_param_container: ParameterContainer,
->>>>>>> 8215b1ef
     hyperparameters: Hyperparamters,
     global_step: int,
     rng: RandomState) -> Tuple[Tensor, Tensor]:
